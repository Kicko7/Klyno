import isEqual from 'fast-deep-equal';
import { SWRResponse, mutate } from 'swr';
import { StateCreator } from 'zustand/vanilla';

import { useClientDataSWR } from '@/libs/swr';
import { aiModelService } from '@/services/aiModel';
import { AiInfraStore } from '@/store/aiInfra/store';
import {
  AiModelSortMap,
  AiProviderModelListItem,
  CreateAiModelParams,
  ToggleAiModelEnableParams,
} from '@/types/aiModel';

const FETCH_AI_PROVIDER_MODEL_LIST_KEY = 'FETCH_AI_PROVIDER_MODELS';

export interface AiModelAction {
  batchToggleAiModels: (ids: string[], enabled: boolean, activeProviderId?: string) => Promise<void>;
  batchUpdateAiModels: (models: AiProviderModelListItem[], activeProviderId?: string) => Promise<void>;
  clearModelsByProvider: (provider: string) => Promise<void>;
  clearRemoteModels: (provider: string) => Promise<void>;
  createNewAiModel: (params: CreateAiModelParams) => Promise<void>;
  fetchRemoteModelList: (providerId: string) => Promise<void>;
  internal_toggleAiModelLoading: (id: string, loading: boolean) => void;

  refreshAiModelList: (providerId?: string) => Promise<void>;
  removeAiModel: (id: string, providerId: string) => Promise<void>;
  toggleModelEnabled: (params: Omit<ToggleAiModelEnableParams, 'providerId'>) => Promise<void>;
  updateAiModelsConfig: (
    id: string,
    providerId: string,
    data: Partial<AiProviderModelListItem>,
  ) => Promise<void>;
  updateAiModelsSort: (providerId: string, items: AiModelSortMap[]) => Promise<void>;

  useFetchAiProviderModels: (id: string) => SWRResponse<AiProviderModelListItem[]>;
}

export const createAiModelSlice: StateCreator<
  AiInfraStore,
  [['zustand/devtools', never]],
  [],
  AiModelAction
> = (set, get) => ({
  batchToggleAiModels: async (ids, enabled, activeProviderId) => {
    const { activeAiProvider } = get();
    if (!activeProviderId) {
      activeProviderId = activeAiProvider;
    }

    if (!activeProviderId) {
      return;
    }

    await aiModelService.batchToggleAiModels(activeProviderId, ids, enabled);
    await get().refreshAiModelList();
  },
  batchUpdateAiModels: async (models, activeProviderId) => {
    const { activeAiProvider: id } = get();
    if (!activeProviderId) {
      activeProviderId = id;
    }
    if (!activeProviderId) {
      return;
    }

    await aiModelService.batchUpdateAiModels(activeProviderId, models);
    await get().refreshAiModelList();
  },
  clearModelsByProvider: async (provider) => {
    await aiModelService.clearModelsByProvider(provider);
    await get().refreshAiModelList();
  },
  clearRemoteModels: async (provider) => {
    // console.log("provider is",provider)
    await aiModelService.clearRemoteModels(provider);
    await get().refreshAiModelList(provider);
  },
  createNewAiModel: async (data) => {
    await aiModelService.createAiModel(data);
    await get().refreshAiModelList();
  },
  fetchRemoteModelList: async (providerId) => {
    const { modelsService } = await import('@/services/models');

    const data = await modelsService.getModels(providerId);
    if (data) {
      console.log(`[DEBUG] Fetched ${data.length} models for provider: ${providerId}`);
      console.log(`[DEBUG] First few models:`, data.slice(0, 3).map(m => ({ id: m.id, displayName: m.displayName })));
      
      // Use the correct providerId instead of activeAiProvider
      await aiModelService.batchUpdateAiModels(
        providerId,
        data.map((model) => ({
          ...model,
          abilities: {
            files: model.files,
            functionCall: model.functionCall,
            reasoning: model.reasoning,
            vision: model.vision,
          },
          enabled: model.enabled || false,
          source: 'remote',
          type: 'chat',
        })),
        providerId,
      );

<<<<<<< HEAD
      console.log(`[DEBUG] Models saved to database for provider: ${providerId}`);
      await get().refreshAiModelList(providerId);
      console.log(`[DEBUG] Model list refreshed for provider: ${providerId}`);
=======
      await get().refreshAiModelList(providerId);
>>>>>>> e13b9487
    }
  },
  internal_toggleAiModelLoading: (id, loading) => {
    set(
      (state) => {
        if (loading) return { aiModelLoadingIds: [...state.aiModelLoadingIds, id] };

        return { aiModelLoadingIds: state.aiModelLoadingIds.filter((i) => i !== id) };
      },
      false,
      'toggleAiModelLoading',
    );
  },
<<<<<<< HEAD
  refreshAiModelList: async (providerId?: string) => {
    // Invalidate cache for specific provider or all providers
    if (providerId) {
      await mutate([FETCH_AI_PROVIDER_MODEL_LIST_KEY, providerId]);
    } else {
      // Invalidate all model list cache entries
      await mutate((key) => {
        if (Array.isArray(key) && key[0] === FETCH_AI_PROVIDER_MODEL_LIST_KEY) {
          return true;
        }
        return false;
      });
    }
    // Wait for runtime state refresh to complete
    await get().refreshAiProviderRuntimeState();
=======
  refreshAiModelList: async (providerId) => {
    if(!providerId){
      providerId = get().activeAiProvider;
    }
    if(!providerId){
      return;
    }
    await mutate([FETCH_AI_PROVIDER_MODEL_LIST_KEY, providerId]);
    // make refresh provide runtime state async, not block
    get().refreshAiProviderRuntimeState();
>>>>>>> e13b9487
  },
  removeAiModel: async (id, providerId) => {
    await aiModelService.deleteAiModel({ id, providerId });
    await get().refreshAiModelList(providerId);
  },
  toggleModelEnabled: async (params) => {
    const { activeAiProvider } = get();
    if (!activeAiProvider) return;

    get().internal_toggleAiModelLoading(params.id, true);

    await aiModelService.toggleModelEnabled({ ...params, providerId: activeAiProvider });
    await get().refreshAiModelList();

    get().internal_toggleAiModelLoading(params.id, false);
  },

  updateAiModelsConfig: async (id, providerId, data) => {
    await aiModelService.updateAiModel(id, providerId, data);
    await get().refreshAiModelList();
  },
  updateAiModelsSort: async (id, items) => {
    await aiModelService.updateAiModelOrder(id, items);
    await get().refreshAiModelList();
  },

  useFetchAiProviderModels: (id) =>
    useClientDataSWR<AiProviderModelListItem[]>(
      [FETCH_AI_PROVIDER_MODEL_LIST_KEY, id],
      ([, id]) => aiModelService.getAiProviderModelList(id as string),
      {
        onSuccess: (data) => {
          // no need to update list if the list have been init and data is the same
          if (get().isAiModelListInit && isEqual(data, get().aiProviderModelList)) return;

          set(
            { aiProviderModelList: data, isAiModelListInit: true },
            false,
            `useFetchAiProviderModels/${id}`,
          );
        },
      },
    ),
});<|MERGE_RESOLUTION|>--- conflicted
+++ resolved
@@ -106,13 +106,7 @@
         providerId,
       );
 
-<<<<<<< HEAD
-      console.log(`[DEBUG] Models saved to database for provider: ${providerId}`);
       await get().refreshAiModelList(providerId);
-      console.log(`[DEBUG] Model list refreshed for provider: ${providerId}`);
-=======
-      await get().refreshAiModelList(providerId);
->>>>>>> e13b9487
     }
   },
   internal_toggleAiModelLoading: (id, loading) => {
@@ -126,23 +120,6 @@
       'toggleAiModelLoading',
     );
   },
-<<<<<<< HEAD
-  refreshAiModelList: async (providerId?: string) => {
-    // Invalidate cache for specific provider or all providers
-    if (providerId) {
-      await mutate([FETCH_AI_PROVIDER_MODEL_LIST_KEY, providerId]);
-    } else {
-      // Invalidate all model list cache entries
-      await mutate((key) => {
-        if (Array.isArray(key) && key[0] === FETCH_AI_PROVIDER_MODEL_LIST_KEY) {
-          return true;
-        }
-        return false;
-      });
-    }
-    // Wait for runtime state refresh to complete
-    await get().refreshAiProviderRuntimeState();
-=======
   refreshAiModelList: async (providerId) => {
     if(!providerId){
       providerId = get().activeAiProvider;
@@ -153,7 +130,6 @@
     await mutate([FETCH_AI_PROVIDER_MODEL_LIST_KEY, providerId]);
     // make refresh provide runtime state async, not block
     get().refreshAiProviderRuntimeState();
->>>>>>> e13b9487
   },
   removeAiModel: async (id, providerId) => {
     await aiModelService.deleteAiModel({ id, providerId });
