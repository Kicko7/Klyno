import { copyToClipboard } from '@lobehub/ui';
import { message } from 'antd';
import { create } from 'zustand';
import { devtools } from 'zustand/middleware';

import { isServerMode } from '@/const/version';
import { TeamChatItem, TeamChatMessageItem } from '@/database/schemas/teamChat';
import { convertUsage } from '@/libs/model-runtime/utils/usageConverter';
import { lambdaClient } from '@/libs/trpc/client';
// Removed server-side service imports - these should not be used in client-side code
import { chatService } from '@/services/chat';
import { teamChatCreditService } from '@/services/teamChatCreditService/index';
import { TeamChatService } from '@/services/teamChatService';
import { useAgentStore } from '@/store/agent';
import { agentSelectors } from '@/store/agent/selectors';
import { useUserStore } from '@/store/user';
import { CreateMessageParams } from '@/types/message';

import { toggleBooleanList } from '../chat/utils';

interface TeamChatMetadata {
  organizationId: string;
  [key: string]: any;
}

interface TeamChatState {
  // State
  teamChatsByOrg: Record<string, TeamChatItem[]>; // organizationId -> chats
  activeTeamChatId: string | null;
  activeTopicId: string | null;
  messages: Record<string, TeamChatMessageItem[]>; // teamChatId -> messages
  isLoading: boolean;
  isLoadingMessages: boolean;
  error: string | null;
  currentOrganizationId: string | null; // Track current organization
  messageSubscriptions: Record<
    string,
    {
      subscribers: Set<string>;
      lastUpdate: number;
    }
  >; // Track message subscriptions (legacy - now handled by WebSocket)
  activeChatStates: Record<
    string,
    {
      isActive: boolean;
      isLoading: boolean;
      lastViewedAt: number;
      hasMoreMessages: boolean;
      lastMessageId?: string;
      pageSize: number;
      currentPage: number;
      presence?: Record<string, any>;
      typingUsers?: Record<string, number | undefined>;
      readReceipts?: Record<string, any>;
    }
  >; // Track chat activity and pagination states
  messageCache: Record<
    string,
    {
      messages: TeamChatMessageItem[];
      timestamp: string;
      expiresAt: string;
    }
  >; // Cache messages with expiration

  // Session-like state
  isSessionsFirstFetchFinished: boolean;
  isSearching: boolean;
  searchKeywords: string;
  signalSessionMeta?: AbortController;

  // Workspace state
  workspaceEnabled: boolean;
  workspaceConfig: {
    isVisible: boolean;
    width: number;
  };

  // Actions
  createTeamChat: (
    organizationId: string,
    title?: string,
    metadata?: TeamChatMetadata,
  ) => Promise<string>;
  createNewTeamChatWithTopic: (
    organizationId: string,
    title?: string,
    metadata?: TeamChatMetadata,
  ) => Promise<{ teamChatId: string; topicId: string }>;
  loadTeamChats: (organizationId: string) => Promise<void>;
  setActiveTeamChat: (id: string | null, topicId?: string) => void;
  loadActiveChat: (id: string) => Promise<void>;
  switchToTeamChatTopic: (teamChatId: string, topicId: string) => void;

  // Redis/WebSocket Integration
  updateMessages: (teamChatId: string, messages: any[]) => void;
  upsertMessages: (teamChatId: string, messages: any[]) => void;
  removeMessage: (teamChatId: string, messageId: string) => void;
  updatePresence: (teamChatId: string, presence: Record<string, any>) => void;
  updateTypingStatus: (teamChatId: string, userId: string, isTyping: boolean) => void;
  updateReadReceipts: (teamChatId: string, receipts: Record<string, any>) => void;
  updateTeamChat: (
    id: string,
    data: { title?: string; description?: string; metadata?: any },
  ) => Promise<void>;
  deleteTeamChat: (id: string) => Promise<void>;
  loadMessages: (teamChatId: string) => Promise<void>;
  sendMessage: (
    teamChatId: string,
    content: string,
    messageType?: 'user' | 'assistant',
    messageId?: string,
    retry?: boolean,
    metadata?: any,
  ) => Promise<void>;
  retryMessage: (
    teamChatId: string,
    messageId: string,
    originalUserMessage: string,
  ) => Promise<void>;
  clearError: () => void;
  refreshTeamChats: () => Promise<void>;
  refreshSidebar: () => Promise<void>;
  setCurrentOrganizationId: (organizationId: string | null) => void;

  // Workspace actions
  toggleWorkspace: () => void;
  setWorkspaceWidth: (width: number) => void;
  setWorkspaceVisible: (visible: boolean) => void;

  // Message subscription actions (legacy - now handled by WebSocket)
  subscribeToChat: (chatId: string, userId: string) => void;
  unsubscribeFromChat: (chatId: string, userId: string) => void;
<<<<<<< HEAD

  // Credit tracking service
  creditService: typeof teamChatCreditService;
=======
  messageEditingIds: string[];
>>>>>>> 3dcf2155
}

const getTeamChatService = async () => {
  const userState = useUserStore.getState();
  const userId = userState.user?.id;

  if (!userId) {
    console.error('User not logged in when trying to access team chat service');
    throw new Error('User not logged in');
  }

  // Use server database in server mode, client database in client mode
  if (isServerMode) {
    console.log('🚄 Using server database for team chats');
    // For server mode, we need to call an API endpoint instead of directly accessing the database
    throw new Error('Server mode team chats should use API endpoints, not direct database access');
  } else {
    console.log('📱 Using client PGlite database for team chats');
    // For client mode, use the existing PGlite logic
    const { useGlobalStore } = await import('@/store/global');
    const { DatabaseLoadingState } = await import('@/types/clientDB');

    const globalState = useGlobalStore.getState();

    // First check if PGlite is enabled, if not enable it automatically for team chats
    if (!globalState.status.isEnablePglite) {
      console.log('🔧 Enabling PGlite for team chats...');
      await globalState.markPgliteEnabled();
    }

    // Wait for database initialization
    let currentState = useGlobalStore.getState();
    if (
      currentState.initClientDBStage !== DatabaseLoadingState.Ready &&
      currentState.initClientDBStage !== DatabaseLoadingState.Finished
    ) {
      console.log('⏳ Waiting for database initialization...');
      await currentState.initializeClientDB();

      // Wait a bit more for the database to be fully ready
      let retries = 0;
      const maxRetries = 20;
      while (retries < maxRetries) {
        currentState = useGlobalStore.getState();
        if (currentState.initClientDBStage === DatabaseLoadingState.Ready) {
          break;
        }
        await new Promise((resolve) => setTimeout(resolve, 500));
        retries++;
        console.log(
          `⏳ Still waiting for database... (${retries}/${maxRetries}) - State: ${currentState.initClientDBStage}`,
        );
      }

      currentState = useGlobalStore.getState();
      if (currentState.initClientDBStage !== DatabaseLoadingState.Ready) {
        throw new Error(
          `Database initialization timeout. Current state: ${currentState.initClientDBStage}`,
        );
      }
    }

    // Import clientDB dynamically after initialization
    const { clientDB } = await import('@/database/client/db');
    return new TeamChatService(clientDB as any, userId);
  }
};

type TeamChatStore = TeamChatState & {
  subscribeToChat: (chatId: string, userId: string) => void;
  unsubscribeFromChat: (chatId: string, userId: string) => void;
  startMessagePolling: (chatId: string) => void;
  stopMessagePolling: (chatId: string) => void;
<<<<<<< HEAD
  creditService: typeof teamChatCreditService;
=======
  getMessageById: (id: string) => void;
  deleteMessage: (teamChatId: string, messageId: string) => void;
  copyMessage: (content: string) => void;
  toggleMessageEditing: (id: string, editing: boolean) => void;
  updateMessage: (teamChatId: string, messageId: string, content: string, metadata?: any) => void;
>>>>>>> 3dcf2155
};

export const useTeamChatStore = create<TeamChatStore>()(
  devtools(
    (set, get) => ({
      // Initial state
      teamChatsByOrg: {},
      activeTeamChatId: null,
      activeTopicId: null,
      messages: {},
      isLoading: false,
      isLoadingMessages: false,
      error: null,
      currentOrganizationId: null,
      activeChatStates: {},
      messageCache: {},
      messageSubscriptions: {},
      messageEditingIds: [],

      // Initialize credit tracking service
      creditService: teamChatCreditService,

      // Message subscription management (legacy - now handled by WebSocket)
      subscribeToChat: (chatId: string, userId: string) => {
        console.log('⚠️ subscribeToChat is deprecated - use WebSocket instead');
      },

      unsubscribeFromChat: (chatId: string, userId: string) => {
        console.log('⚠️ unsubscribeFromChat is deprecated - use WebSocket instead');
      },

      // Legacy polling methods - now handled by WebSocket
      startMessagePolling: async (chatId: string) => {
        console.log('⚠️ startMessagePolling is deprecated - use WebSocket instead');
      },

      stopMessagePolling: (chatId: string) => {
        console.log('⚠️ stopMessagePolling is deprecated - use WebSocket instead');
      },

      // Redis/WebSocket Integration
      updateMessages: (teamChatId: string, messages: any[]) => {
        // Backward-compatible: delegate to upsert to ensure replacement and sorting
        get().upsertMessages(teamChatId, messages as any);
      },

      // Upsert messages: replace existing by id or append if new; keep list sorted ascending by createdAt
      upsertMessages: (teamChatId: string, messagesToUpsert: any[]) => {
        set((state) => {
          const existing = state.messages[teamChatId] || [];
          const byId = new Map(existing.map((m: any) => [m.id, m]));

          for (const msg of messagesToUpsert) {
            const prev = byId.get(msg.id);
            if (prev) {
              // preserve original createdAt if missing on payload
              const createdAt = (msg as any).createdAt ?? prev.createdAt;
              const updated = { ...prev, ...msg, createdAt };
              byId.set(msg.id, updated);
            } else {
              byId.set(msg.id, msg);
            }
          }

          // sort ascending by createdAt, fallback to id for stable order
          const sorted = Array.from(byId.values()).sort((a: any, b: any) => {
            const at =
              a.createdAt instanceof Date ? a.createdAt.getTime() : new Date(a.createdAt).getTime();
            const bt =
              b.createdAt instanceof Date ? b.createdAt.getTime() : new Date(b.createdAt).getTime();
            if (at !== bt) return at - bt;
            return String(a.id).localeCompare(String(b.id));
          });

          return {
            messages: {
              ...state.messages,
              [teamChatId]: sorted,
            },
          };
        });
      },

      // Remove a message by id
      removeMessage: (teamChatId: string, messageId: string) => {
        set((state) => {
          const existing = state.messages[teamChatId] || [];
          const filtered = existing.filter((m: any) => m.id !== messageId);
          return {
            messages: {
              ...state.messages,
              [teamChatId]: filtered,
            },
          };
        });
      },

      updatePresence: (teamChatId: string, presence: Record<string, any>) => {
        set((state) => ({
          activeChatStates: {
            ...state.activeChatStates,
            [teamChatId]: {
              ...state.activeChatStates[teamChatId],
              presence: {
                ...state.activeChatStates[teamChatId]?.presence,
                ...presence,
              },
            },
          },
        }));
      },

      updateTypingStatus: (teamChatId: string, userId: string, isTyping: boolean) => {
        set((state) => ({
          activeChatStates: {
            ...state.activeChatStates,
            [teamChatId]: {
              ...state.activeChatStates[teamChatId],
              typingUsers: {
                ...state.activeChatStates[teamChatId]?.typingUsers,
                [userId]: isTyping ? Date.now() : undefined,
              },
            },
          },
        }));
      },

      updateReadReceipts: (teamChatId: string, receipts: Record<string, any>) => {
        set((state) => ({
          activeChatStates: {
            ...state.activeChatStates,
            [teamChatId]: {
              ...state.activeChatStates[teamChatId],
              readReceipts: {
                ...state.activeChatStates[teamChatId]?.readReceipts,
                ...receipts,
              },
            },
          },
        }));
      },

      // Session-like state
      isSessionsFirstFetchFinished: false,
      isSearching: false,
      searchKeywords: '',
      signalSessionMeta: undefined,

      // Workspace state
      workspaceEnabled: true,
      workspaceConfig: {
        isVisible: true,
        width: 320,
      },

      // Create a new team chat
      createTeamChat: async (
        organizationId: string,
        title = 'Team Chat',
        metadata?: TeamChatMetadata,
      ) => {
        try {
          set({ isLoading: true, error: null });
          if (!organizationId) {
            throw new Error('organizationId is required to create a team chat');
          }

          // Get current user ID
          const userState = useUserStore.getState();
          const userId = userState.user?.id;

          if (!userId) {
            throw new Error('User must be logged in to create a team chat');
          }

          console.log('🚀 Creating team chat for organization:', organizationId);

          let newChatId: string;

          if (isServerMode) {
            console.log('🚄 Using tRPC client for server mode');
            newChatId = await lambdaClient.teamChat.createTeamChat.mutate({
              organizationId,
              title,
              metadata: {
                ...(metadata || {}),
                memberAccess: [
                  {
                    userId,
                    role: 'owner',
                    addedAt: new Date().toISOString(),
                    addedBy: userId,
                  },
                ],
              },
            });

            // For server mode, we need to reload the list to get the full object
            const chats = await lambdaClient.teamChat.getTeamChatsByOrganization.query({
              organizationId,
            });
            const newChat = chats.find((chat) => chat.id === newChatId);

            if (newChat) {
              set((state) => ({
                teamChatsByOrg: {
                  ...state.teamChatsByOrg,
                  [organizationId]: [...(state.teamChatsByOrg[organizationId] || []), newChat],
                },
                activeTeamChatId: newChat.id,
                currentOrganizationId: organizationId,
                isLoading: false,
              }));
            } else {
              set({ isLoading: false });
            }
          } else {
            const service = await getTeamChatService();
            const newChat = await service.createTeamChat({
              organizationId,
              title,
              description: `Team chat for organization ${organizationId}`,
              metadata: {
                ...(metadata || {}),
                memberAccess: [
                  {
                    userId,
                    role: 'owner',
                    addedAt: new Date().toISOString(),
                    addedBy: userId,
                  },
                ],
                isPublic: false,
              },
            });

            newChatId = newChat.id;

            // Add to state
            set((state) => ({
              teamChatsByOrg: {
                ...state.teamChatsByOrg,
                [organizationId]: [...(state.teamChatsByOrg[organizationId] || []), newChat],
              },
              activeTeamChatId: newChat.id,
              currentOrganizationId: organizationId,
              isLoading: false,
            }));
          }

          console.log('✅ Team chat created:', newChatId);
          return newChatId;
        } catch (error) {
          console.error('❌ Failed to create team chat:', error);
          set({
            error: error instanceof Error ? error.message : 'Failed to create team chat',
            isLoading: false,
          });
          throw error;
        }
      },

      // Create a new team chat with topic ID for URL routing
      createNewTeamChatWithTopic: async (
        organizationId: string,
        title = 'New Chat',
        metadata?: TeamChatMetadata,
      ) => {
        try {
          const teamChatId = await get().createTeamChat(organizationId, title, metadata);
          const topicId = `topic_${Date.now()}_${Math.random().toString(36).substr(2, 9)}`;

          // Set the topic ID in state
          set({ activeTopicId: topicId });

          console.log('✅ Team chat with topic created:', { teamChatId, topicId });
          return { teamChatId, topicId };
        } catch (error) {
          console.error('❌ Failed to create team chat with topic:', error);
          throw error;
        }
      },

      // Load all team chats for an organization that the user has access to
      loadTeamChats: async (organizationId: string) => {
        try {
          if (!organizationId) {
            console.error('❌ No organization ID provided');
            return;
          }

          // Get current user ID
          const userState = useUserStore.getState();
          const userId = userState.user?.id;

          console.log('🔍 loadTeamChats debug:', {
            organizationId,
            userId,
            userState: userState.user,
            isSignedIn: userState.isSignedIn,
            isLoaded: userState.isLoaded,
          });

          if (!userId) {
            console.warn('⚠️ No user ID available, setting empty chats');
            // Instead of returning, set empty chats and clear loading state
            set({
              teamChatsByOrg: { ...get().teamChatsByOrg, [organizationId]: [] },
              isLoading: false,
              error: null,
            });
            return;
          }

          set({ isLoading: true, error: null });
          console.log('📥 Loading team chats for organization:', organizationId);

          let chats: TeamChatItem[];

          if (isServerMode) {
            console.log('🚄 Using tRPC client for server mode');
            chats = await lambdaClient.teamChat.getTeamChatsByOrganization.query({
              organizationId,
            });
          } else {
            const service = await getTeamChatService();
            chats = await service.getChatsByOrganization(organizationId);
          }

          // Sort chats by last activity
          chats.sort((a, b) => {
            const aTime = a.updatedAt?.getTime() || 0;
            const bTime = b.updatedAt?.getTime() || 0;
            return bTime - aTime;
          });

          console.log(`✅ Loaded ${chats.length} accessible team chats for user ${userId}`);

          // Update chats for this organization and set it as current
          set((state) => ({
            teamChatsByOrg: {
              ...state.teamChatsByOrg,
              [organizationId]: chats,
            },
            currentOrganizationId: organizationId,
            isLoading: false,
          }));
        } catch (error) {
          console.error('❌ Failed to load team chats:', error);
          set({
            error: error instanceof Error ? error.message : 'Failed to load team chats',
            isLoading: false,
          });
        }
      },

      // Set active team chat with improved loading
      setActiveTeamChat: async (id: string | null, topicId?: string) => {
        console.log('🎯 Setting active team chat:', id, topicId);

        // If id is null, clear both activeTeamChatId and activeTopicId
        if (id === null) {
          set({
            activeTeamChatId: null,
            activeTopicId: null,
            error: null,
          });
          return;
        }

        // Get current state
        const state = get();
        const currentOrgChats = state.teamChatsByOrg[state.currentOrganizationId || ''] || [];

        // First check if we have the chat in local state
        const existingChat = currentOrgChats.find((c) => c.id === id);

        // Set loading state
        set({ isLoadingMessages: true });

        try {
          // If chat exists in local state, load its messages
          if (existingChat) {
            console.log('🎯 Chat found in local state, loading messages');
            set({
              activeTeamChatId: id,
              activeTopicId: topicId || null,
              error: null,
            });
            await get().loadMessages(id);
            return;
          }

          // If we don't have the chat in local state, try to fetch it
          if (isServerMode) {
            const chat = await lambdaClient.teamChat.getTeamChatById.query({ id });

            if (!chat) {
              throw new Error('Chat not found');
            }

            // Update chat list and set as active
            set((state) => ({
              activeTeamChatId: id,
              activeTopicId: topicId || null,
              error: null,
              teamChatsByOrg: {
                ...state.teamChatsByOrg,
                [chat.organizationId]: [...currentOrgChats, chat],
              },
            }));

            // Load messages for the new chat
            await get().loadMessages(id);
            console.log('🎯 Chat fetched and messages loaded');
          } else {
            // In non-server mode, set active and load messages
            set({
              activeTeamChatId: id,
              activeTopicId: topicId || null,
              error: null,
            });
            await get().loadMessages(id);
          }
        } catch (error) {
          console.error('❌ Error setting active chat:', error);
          set({
            activeTeamChatId: null,
            activeTopicId: null,
            error: error instanceof Error ? error.message : 'Failed to access chat',
          });
        } finally {
          set({ isLoadingMessages: false });
        }
      },

      // Switch to a specific team chat topic (for URL routing)
      switchToTeamChatTopic: (teamChatId: string, topicId: string) => {
        console.log('🔄 Switching to team chat topic:', teamChatId, topicId);
        set({
          activeTeamChatId: teamChatId,
          activeTopicId: topicId,
        });
      },

      // Update a team chat
      updateTeamChat: async (
        id: string,
        data: { title?: string; description?: string; metadata?: any },
      ) => {
        try {
          set({ isLoading: true, error: null });
          console.log('✏️ Updating team chat:', id, data);

          let updatedChat;
          if (isServerMode) {
            console.log('🚄 Using tRPC client for server mode');
            updatedChat = await lambdaClient.teamChat.updateTeamChat.mutate({ id, ...data });
          } else {
            const service = await getTeamChatService();
            updatedChat = await service.updateTeamChat(id, data);
          }

          // Update in state
          set((state) => {
            const orgId = state.currentOrganizationId;
            if (!orgId) return { isLoading: false };

            const orgChats = state.teamChatsByOrg[orgId] || [];
            return {
              teamChatsByOrg: {
                ...state.teamChatsByOrg,
                [orgId]: orgChats.map((chat: TeamChatItem) =>
                  chat.id === id ? { ...chat, ...updatedChat } : chat,
                ),
              },
              isLoading: false,
            };
          });

          console.log('✅ Team chat updated:', id);
        } catch (error) {
          console.error('❌ Failed to update team chat:', error);
          set({
            error: error instanceof Error ? error.message : 'Failed to update team chat',
            isLoading: false,
          });
          throw error;
        }
      },

      // Delete a team chat
      deleteTeamChat: async (id: string) => {
        try {
          set({ isLoading: true, error: null });
          console.log('🗑️ Deleting team chat:', id);

          if (isServerMode) {
            console.log('🚄 Using tRPC client for server mode');
            await lambdaClient.teamChat.deleteTeamChat.mutate({ id });
          } else {
            const service = await getTeamChatService();
            await service.deleteTeamChat(id);
          }

          // Remove from state
          set((state) => {
            const orgId = state.currentOrganizationId;
            if (!orgId) return { isLoading: false };

            const orgChats = state.teamChatsByOrg[orgId] || [];
            return {
              teamChatsByOrg: {
                ...state.teamChatsByOrg,
                [orgId]: orgChats.filter((chat: TeamChatItem) => chat.id !== id),
              },
              activeTeamChatId: state.activeTeamChatId === id ? null : state.activeTeamChatId,
              isLoading: false,
            };
          });

          console.log('✅ Team chat deleted:', id);
        } catch (error) {
          console.error('❌ Failed to delete team chat:', error);
          set({
            error: error instanceof Error ? error.message : 'Failed to delete team chat',
            isLoading: false,
          });
          throw error;
        }
      },

      // Load messages for a team chat with optimized loading and presence tracking
      loadMessages: async (teamChatId: string) => {
        try {
          set({ isLoadingMessages: true, error: null });
          console.log('📥 Loading messages for team chat:', teamChatId);

          // First check if we have messages in cache
          const state = get();
          const cachedMessages = state.messages[teamChatId];

          // If we have cached messages, show them immediately while loading new ones
          if (cachedMessages?.length) {
            console.log('📝 Using cached messages while loading new ones');
            set((state) => ({
              messages: {
                ...state.messages,
                [teamChatId]: cachedMessages,
              },
            }));
          }

          // Load new messages
          let messages: TeamChatMessageItem[] = [];
          if (isServerMode) {
            console.log('🚄 Using tRPC client to load messages');
            messages = await lambdaClient.teamChat.getMessages.query({ teamChatId });
          } else {
            const service = await getTeamChatService();
            messages = await service.getMessages(teamChatId);
          }

          // Update messages
          set((state) => ({
            messages: {
              ...state.messages,
              [teamChatId]: messages,
            },
            isLoadingMessages: false,
          }));

          // Update presence after loading messages
          if (messages.length > 0) {
            try {
              await lambdaClient.teamChat.updatePresence.mutate({
                teamChatId,
                lastSeenMessageId: messages[messages.length - 1].id,
              });
            } catch (presenceError) {
              console.error('Failed to update presence:', presenceError);
            }
          }

          console.log('✅ Loaded messages:', messages.length);
        } catch (error) {
          console.error('❌ Failed to load messages:', error);
          set({
            error: error instanceof Error ? error.message : 'Failed to load messages',
            isLoadingMessages: false,
          });
        }
      },

      // Send a message in team chat
      sendMessage: async (
        teamChatId: string,
        content: string,
        messageType: 'user' | 'assistant' = 'user',
        messageId?: string,
        retry: boolean = false,
        metadata?: any,
      ): Promise<any> => {
        try {
          let messageMetadata = metadata || {};

          // Estimate tokens if assistant message and no metadata provided
          if (messageType === 'assistant' && !metadata?.totalTokens && !metadata?.tokens) {
            messageMetadata = {
              tokens: content ? content.length / 4 : 0,
            };
          }

<<<<<<< HEAD
          // Note: Credit and usage limits are enforced server-side when the message is processed
          // Client-side pre-checks have been removed to avoid bundling server-side dependencies

          // First, update the UI immediately for better UX
          set((state) => {
            const existingMessages = state.messages[teamChatId] || [];
            let updatedMessages;

            if (messageId) {
              // Update existing message if messageId is provided
              const existingIndex = existingMessages.findIndex((m) => m.id === messageId);
              if (existingIndex >= 0) {
                updatedMessages = [...existingMessages];
                updatedMessages[existingIndex] = {
                  ...updatedMessages[existingIndex],
                  content,
                  metadata: {
                    ...(updatedMessages[existingIndex].metadata || {}),
                    ...(messageMetadata || {}),
                  },
                };
              } else {
                // Add new message if not found
                const newMessage = {
                  id: messageId,
                  content,
                  messageType,
                  teamChatId,
                  metadata: messageMetadata || {},
                  createdAt: new Date().toISOString(),
                  updatedAt: new Date().toISOString(),
                };
                updatedMessages = [...existingMessages, newMessage as any];
              }
            } else {
              // Add new message with generated ID
              const newMessage = {
                id: `temp-${Date.now()}`,
                content,
                messageType,
                teamChatId,
                metadata: messageMetadata || {},
                createdAt: new Date().toISOString(),
                updatedAt: new Date().toISOString(),
              };
              updatedMessages = [...existingMessages, newMessage as any];
            }

            return {
              messages: {
                ...state.messages,
                [teamChatId]: updatedMessages,
              },
            };
          });

          // Then persist to database in background
=======
          // Persist to database
>>>>>>> 3dcf2155
          let message;
          if (isServerMode) {
            console.log('🚄 Using tRPC client to send message');
            message = await lambdaClient.teamChat.addMessage.mutate({
              teamChatId,
              content,
              messageType,
              metadata: messageMetadata,
            });
          } else {
            const service = await getTeamChatService();
            message = await service.addMessageToChat(teamChatId, {
              content,
              messageType,
              id: messageId,
              metadata: messageMetadata,
            });
          }

          // Ensure message is stored in state after persistence
          if (message) {
            set((state: any) => {
              const existingMessages = state.messages[teamChatId] || [];
          
              const newMessage = {
                id: message.id,
                content: message.content,
                messageType: message.messageType,
                teamChatId,
                metadata: {
                  ...(message.metadata || {}),
                  isPersisted: true,
                },
                createdAt: new Date().toISOString(),
                updatedAt: new Date().toISOString(),
              };
          
              return {
                messages: {
                  ...state.messages,
                  [teamChatId]: [...existingMessages, newMessage],
                },
              };
            });
          }

          console.log('✅ Message sent and stored');

<<<<<<< HEAD
          // Track credit consumption for AI-generated messages
          if (messageType === 'assistant' && message?.id) {
            try {
              const state = get();
              const currentUser = useUserStore.getState().user;
              if (currentUser) {
                await state.creditService.trackMessageCredits(
                  currentUser.id,
                  teamChatId,
                  message.id,
                  messageType,
                  messageMetadata,
                );
              }
            } catch (error) {
              console.error('❌ Failed to track credits for team chat message:', error);
              // Don't throw error to avoid breaking the message flow
            }
          }

          // Retry logic if it's a retry attempt
=======
          // Retry logic for assistant messages
>>>>>>> 3dcf2155
          if (retry && messageType === 'assistant') {
            console.log('🔄 Retrying AI message with updated API key...');
            const state = get();
            const existingMessages = state.messages[teamChatId] || [];
            const originalMessage = existingMessages.find((m) => m.id === messageId);
            if (originalMessage && originalMessage.messageType === 'assistant') {
              // Trigger AI message regeneration logic here
            }
          }

          return message;
        } catch (error) {
          console.error('❌ Failed to send message:', error);
          set({
            error: error instanceof Error ? error.message : 'Failed to send message',
          });
        }
      },

      // Retry a failed AI message
      retryMessage: async (teamChatId: string, messageId: string, originalUserMessage: string) => {
        try {
          console.log('🔄 Retrying message:', messageId);
          const sessionId = teamChatId; // Use team chat ID as session ID
          const messages: CreateMessageParams[] = [
            {
              role: 'user',
              content: originalUserMessage,
              sessionId,
            },
          ];

          const agentConfig = agentSelectors.currentAgentConfig(useAgentStore.getState());
          if (!agentConfig) throw new Error('No agent configuration found');

          // Add system role if configured
          if (agentConfig.systemRole) {
            messages.unshift({ role: 'system', content: agentConfig.systemRole, sessionId });
          }

          let aiResponse = '';
          await chatService.createAssistantMessageStream({
            params: {
              messages: messages as any,
              model: agentConfig.model,
              provider: agentConfig.provider,
              ...agentConfig.params,
              plugins: agentConfig.plugins,
            },
            onMessageHandle: (chunk) => {
              // Handle different chunk types like main chat
              switch (chunk.type) {
                case 'text': {
                  aiResponse += chunk.text;
                  // Update the assistant message in real-time for streaming effect
                  get().sendMessage(teamChatId, aiResponse, 'assistant', messageId);
                  break;
                }
                case 'tool_calls': {
                  // Handle tool calls if needed
                  console.log('Tool calls received:', chunk.tool_calls);
                  break;
                }
                case 'reasoning': {
                  // Handle reasoning if needed
                  console.log('Reasoning chunk:', chunk.text);
                  break;
                }
                default: {
                  // Handle other chunk types
                  if ('text' in chunk && chunk.text) {
                    aiResponse += chunk.text;
                    get().sendMessage(teamChatId, aiResponse, 'assistant', messageId);
                  }
                }
              }
            },
            onFinish: async (finalContent, context) => {
              const finalMessage = finalContent || aiResponse || 'No response generated';

              // Extract usage information and include model/provider for proper display
              const metadata = context?.usage
                ? {
                    ...context.usage,
                    model: agentConfig.model,
                    provider: agentConfig.provider,
                    // Use the API's token count directly
                    totalTokens: context.usage.totalTokens || 0,
                  }
                : {
                    model: agentConfig.model,
                    provider: agentConfig.provider,
                  };

              await get().sendMessage(
                teamChatId,
                finalMessage,
                'assistant',
                messageId,
                false,
                metadata,
              );
            },
            onErrorHandle: (error) => {
              console.error('AI retry error:', error);
              get().sendMessage(
                teamChatId,
                'Failed to generate AI response after retry.',
                'assistant',
                messageId,
              );
            },
          });

          console.log('✅ Retry attempt completed for message:', messageId);
        } catch (error) {
          console.error('❌ Failed to retry message:', error);
          get().sendMessage(teamChatId, 'Failed to generate AI response.', 'assistant', messageId);
        }
      },

      // Clear error
      clearError: () => {
        set({ error: null });
      },

      // Refresh team chats for current organization
      refreshTeamChats: async () => {
        const { currentOrganizationId } = get();
        if (currentOrganizationId) {
          await get().loadTeamChats(currentOrganizationId);
        } else {
          console.warn('⚠️ No current organization ID set, cannot refresh team chats');
        }
      },

      // Set current organization ID (for synchronization with organization store)
      setCurrentOrganizationId: (organizationId: string | null) => {
        set({ currentOrganizationId: organizationId });
      },

      // Refresh sidebar only - updates chat list without affecting active chat
      refreshSidebar: async () => {
        const { currentOrganizationId, activeTeamChatId, teamChatsByOrg } = get();
        if (!currentOrganizationId) return;

        try {
          console.log('🔄 Refreshing sidebar for organization:', currentOrganizationId);

          let chats: TeamChatItem[];
          if (isServerMode) {
            try {
              chats = await lambdaClient.teamChat.getTeamChatsByOrganization.query({
                organizationId: currentOrganizationId,
              });
            } catch (error) {
              // If server is down, use local state
              if (error instanceof Error && error.message.includes('Failed to fetch')) {
                console.warn('⚠️ Server connection error, using local state for sidebar');
                chats = teamChatsByOrg[currentOrganizationId] || [];
              } else {
                throw error;
              }
            }
          } else {
            const service = await getTeamChatService();
            chats = await service.getChatsByOrganization(currentOrganizationId);
          }

          // Sort chats by last activity
          chats.sort((a, b) => {
            const aTime = a.updatedAt?.getTime() || 0;
            const bTime = b.updatedAt?.getTime() || 0;
            return bTime - aTime;
          });

          // Update only the chat list, preserve active chat
          set((state) => ({
            teamChatsByOrg: {
              ...state.teamChatsByOrg,
              [currentOrganizationId]: chats,
            },
          }));

          // Check if active chat still exists in the updated list
          const activeChatStillExists = chats.some((chat) => chat.id === activeTeamChatId);
          if (activeTeamChatId && !activeChatStillExists) {
            console.log('⚠️ Active chat no longer accessible, clearing it');
            set({
              activeTeamChatId: null,
              activeTopicId: null,
              error: 'You no longer have access to this chat',
            });
          }

          console.log(`✅ Sidebar refreshed: ${chats.length} chats loaded`);
        } catch (error) {
          console.error('❌ Failed to refresh sidebar:', error);
          // For server connection errors, keep using local state
          if (error instanceof Error && error.message.includes('Failed to fetch')) {
            set({ error: 'Server connection error. Using local data.' });
          }
        }
      },

      // Workspace actions
      toggleWorkspace: () => {
        set((state) => ({
          workspaceConfig: {
            ...state.workspaceConfig,
            isVisible: !state.workspaceConfig.isVisible,
          },
        }));
      },

      setWorkspaceWidth: (width: number) => {
        set((state) => ({
          workspaceConfig: {
            ...state.workspaceConfig,
            width: Math.max(280, Math.min(800, width)), // Constrain width between 280px and 800px
          },
        }));
      },

      setWorkspaceVisible: (visible: boolean) => {
        set((state) => ({
          workspaceConfig: {
            ...state.workspaceConfig,
            isVisible: visible,
          },
        }));
      },

      getMessageById: (id: string) => {
        const { messages } = get();
        return Object.values(messages)
          .flat()
          .find((message) => message.id === id);
      },
      deleteMessage: async (teamChatId, messageId) => {
        set((state) => {
          const chatMessages = state.messages[teamChatId];
          if (!chatMessages) return state;
          return {
            messages: {
              ...state.messages,
              [teamChatId]: chatMessages.filter((msg) => msg.id !== messageId),
            },
          };
        });
        await lambdaClient.teamChat.deleteMessage.mutate({
          teamChatId,
          messageId,
        });
      },
      copyMessage: async (content) => {
        await copyToClipboard(content);
      },
      updateMessage: async (
        teamChatId: string,
        messageId: string,
        content: string,
        metadata?: any,
      ) => {
        try {
          // Update the UI immediately for better UX
          set((state) => {
            const existingMessages = state.messages[teamChatId] || [];
            const messageIndex = existingMessages.findIndex((m) => m.id === messageId);

            if (messageIndex >= 0) {
              const updatedMessages = [...existingMessages];
              updatedMessages[messageIndex] = {
                ...updatedMessages[messageIndex],
                content,
                metadata: {
                  ...(updatedMessages[messageIndex].metadata || {}),
                  ...(metadata || {}),
                },
                updatedAt: new Date(),
              };

              return {
                messages: {
                  ...state.messages,
                  [teamChatId]: updatedMessages,
                },
              };
            }

            return state;
          });

          // Get current message data for metadata preservation
          const currentState = get();
          const currentMessages = currentState.messages[teamChatId] || [];
          const currentMessage = currentMessages.find((m) => m.id === messageId);

          // Persist to database
          if (isServerMode) {
            await lambdaClient.teamChat.updateMessage.mutate({
              teamChatId,
              messageId,
              content,
              metadata: {
                // Preserve existing metadata and add new metadata
                ...(currentMessage?.metadata || {}),
                ...(metadata || {}),
                // Add edit tracking
                editedAt: new Date().toISOString(),
                editedBy: useUserStore.getState().user?.id,
              },
            });
          } else {
            const service = await getTeamChatService();
            await service.updateMessage(teamChatId, messageId, {
              content,
              metadata: {
                // Preserve existing metadata and add new metadata
                ...(currentMessage?.metadata || {}),
                ...(metadata || {}),
                // Add edit tracking
                editedAt: new Date().toISOString(),
                editedBy: useUserStore.getState().user?.id,
              },
            });
          }

          console.log('✅ Message updated:', messageId);
        } catch (error) {
          console.error('❌ Failed to update message:', error);
          set({
            error: error instanceof Error ? error.message : 'Failed to update message',
          });
        }
      },
      toggleMessageEditing: (id: string, editing: boolean) => {
        set(
          (state) => {
            const currentEditingIds = state.messageEditingIds || [];

            if (editing) {
              // Add to editing list if not already there
              return {
                messageEditingIds: currentEditingIds.includes(id)
                  ? currentEditingIds
                  : [...currentEditingIds, id],
              };
            } else {
              // Remove from editing list
              return {
                messageEditingIds: currentEditingIds.filter((editingId) => editingId !== id),
              };
            }
          },
          false,
          'toggleMessageEditing',
        );
      },
    }),

    {
      name: 'team-chat-store',
    },
  ),
);<|MERGE_RESOLUTION|>--- conflicted
+++ resolved
@@ -132,13 +132,9 @@
   // Message subscription actions (legacy - now handled by WebSocket)
   subscribeToChat: (chatId: string, userId: string) => void;
   unsubscribeFromChat: (chatId: string, userId: string) => void;
-<<<<<<< HEAD
-
   // Credit tracking service
   creditService: typeof teamChatCreditService;
-=======
   messageEditingIds: string[];
->>>>>>> 3dcf2155
 }
 
 const getTeamChatService = async () => {
@@ -212,15 +208,12 @@
   unsubscribeFromChat: (chatId: string, userId: string) => void;
   startMessagePolling: (chatId: string) => void;
   stopMessagePolling: (chatId: string) => void;
-<<<<<<< HEAD
   creditService: typeof teamChatCreditService;
-=======
   getMessageById: (id: string) => void;
   deleteMessage: (teamChatId: string, messageId: string) => void;
   copyMessage: (content: string) => void;
   toggleMessageEditing: (id: string, editing: boolean) => void;
   updateMessage: (teamChatId: string, messageId: string, content: string, metadata?: any) => void;
->>>>>>> 3dcf2155
 };
 
 export const useTeamChatStore = create<TeamChatStore>()(
@@ -834,9 +827,6 @@
             };
           }
 
-<<<<<<< HEAD
-          // Note: Credit and usage limits are enforced server-side when the message is processed
-          // Client-side pre-checks have been removed to avoid bundling server-side dependencies
 
           // First, update the UI immediately for better UX
           set((state) => {
@@ -892,9 +882,6 @@
           });
 
           // Then persist to database in background
-=======
-          // Persist to database
->>>>>>> 3dcf2155
           let message;
           if (isServerMode) {
             console.log('🚄 Using tRPC client to send message');
@@ -943,7 +930,6 @@
 
           console.log('✅ Message sent and stored');
 
-<<<<<<< HEAD
           // Track credit consumption for AI-generated messages
           if (messageType === 'assistant' && message?.id) {
             try {
@@ -964,10 +950,6 @@
             }
           }
 
-          // Retry logic if it's a retry attempt
-=======
-          // Retry logic for assistant messages
->>>>>>> 3dcf2155
           if (retry && messageType === 'assistant') {
             console.log('🔄 Retrying AI message with updated API key...');
             const state = get();
