import { nanoid } from 'nanoid';
import { create } from 'zustand';
import { devtools } from 'zustand/middleware';

import { DEFAULT_AGENT_CONFIG } from '@/const/settings';
import { isServerMode } from '@/const/version';
import { TeamChatItem, TeamChatMessageItem } from '@/database/schemas/teamChat';
import { convertUsage } from '@/libs/model-runtime/utils/usageConverter';
import { lambdaClient } from '@/libs/trpc/client';
// Removed server-side service imports - these should not be used in client-side code
import { chatService } from '@/services/chat';
import { teamChatCreditService } from '@/services/teamChatCreditService/index';
import { TeamChatService } from '@/services/teamChatService';
import { useAgentStore } from '@/store/agent';
import { agentSelectors } from '@/store/agent/selectors';
import { useUserStore } from '@/store/user';
import { CreateMessageParams } from '@/types/message';

import { toggleBooleanList } from '../chat/utils';

// Default state for active chat states
const defaultState = {
  isActive: false,
  isLoading: false,
  lastViewedAt: 0,
  hasMoreMessages: false,
  lastMessageId: undefined,
  pageSize: 50,
  currentPage: 1,
  presence: {},
  typingUsers: {},
  readReceipts: {},
};

interface TeamChatMetadata {
  organizationId: string;
  [key: string]: any;
}

interface QueueItem {
  teamId: string;
  content: string;
  type: 'user';
  metadata: any;
  messageId: string;
  timestamp: any;
}

interface TeamChatState {
  // State
  teamChatsByOrg: Record<string, TeamChatItem[]>; // organizationId -> chats
  activeTeamChatId: string | null;
  activeTopicId: string | null;
  messages: Record<string, TeamChatMessageItem[]>; // teamChatId -> messages
  isLoading: boolean;
  isLoadingMessages: boolean;
  error: string | null;
  currentOrganizationId: string | null; // Track current organization
  messageSubscriptions: Record<
    string,
    {
      subscribers: Set<string>;
      lastUpdate: number;
    }
  >; // Track message subscriptions (legacy - now handled by WebSocket)
  activeChatStates: Record<
    string,
    {
      isActive: boolean;
      isLoading: boolean;
      lastViewedAt: number;
      hasMoreMessages: boolean;
      lastMessageId?: string;
      pageSize: number;
      currentPage: number;
      totalPages?: number;
      totalCount?: number;
      presence?: Record<string, any>;
      typingUsers?: Record<string, number | undefined>;
      readReceipts?: Record<string, any>;
    }
  >; // Track chat activity and pagination states
  messageCache: Record<
    string,
    {
      messages: TeamChatMessageItem[];
      timestamp: string;
      expiresAt: string;
    }
  >; // Cache messages with expiration

  // Session-like state
  isSessionsFirstFetchFinished: boolean;
  isSearching: boolean;
  searchKeywords: string;
  signalSessionMeta?: AbortController;

  // Workspace state
  workspaceEnabled: boolean;
  workspaceConfig: {
    isVisible: boolean;
    width: number;
  };
  chatCreditTotals: Record<string, number>; // teamChatId → total credits used

  // Queue state
  queueItems: QueueItem[];
  showQueue: boolean;

  socketRef: any;
  teamLoading: boolean;
  // Actions
  createTeamChat: (
    organizationId: string,
    title?: string,
    metadata?: TeamChatMetadata,
  ) => Promise<string>;
  createNewTeamChatWithTopic: (
    organizationId: string,
    title?: string,
    metadata?: TeamChatMetadata,
  ) => Promise<{ teamChatId: string; topicId: string }>;
  loadTeamChats: (organizationId: string) => Promise<void>;
  setActiveTeamChat: (id: string | null, topicId?: string) => void;
  loadActiveChat: (id: string) => Promise<void>;
  switchToTeamChatTopic: (teamChatId: string, topicId: string) => void;
  setChatCreditTotal: (teamChatId: string, total: number) => void;

  // Redis/WebSocket Integration
  updateMessages: (teamChatId: string, messages: any[]) => void;
  removeMessage: (teamChatId: string, messageId: string) => void;
  updatePresence: (teamChatId: string, presence: Record<string, any>) => void;
  updateTypingStatus: (teamChatId: string, userId: string, isTyping: boolean) => void;
  updateReadReceipts: (teamChatId: string, receipts: Record<string, any>) => void;
  updateTeamChat: (
    id: string,
    data: { title?: string; description?: string; metadata?: any },
  ) => Promise<void>;
  deleteTeamChat: (id: string) => Promise<void>;
  loadMessages: (teamChatId: string, limit?: number, lastMessageId?: string, lastMessageCreatedAt?: string) => Promise<{ messages: TeamChatMessageItem[], hasMore: boolean, totalCount: number }>;
  sendMessage: (
    teamChatId: string,
    content: string,
    messageType?: 'user' | 'assistant',
    messageId?: string,
    retry?: boolean,
    metadata?: any,
  ) => Promise<void>;
  retryMessage: (
    teamChatId: string,
    messageId: string,
    originalUserMessage: string,
  ) => Promise<void>;
  clearError: () => void;
  refreshTeamChats: () => Promise<void>;
  refreshSidebar: () => Promise<void>;
  setCurrentOrganizationId: (organizationId: string | null) => void;

  // Workspace actions
  toggleWorkspace: () => void;
  setWorkspaceWidth: (width: number) => void;
  setWorkspaceVisible: (visible: boolean) => void;

  // Queue actions
  addToQueue: (message: QueueItem) => void;
  removeFromQueue: (messageId: string) => void;
  clearQueue: () => void;
  setShowQueue: (show: boolean) => void;

  // Message subscription actions (legacy - now handled by WebSocket)
  subscribeToChat: (chatId: string, userId: string) => void;
  unsubscribeFromChat: (chatId: string, userId: string) => void;
  // Credit tracking service
  creditService: typeof teamChatCreditService;

  // Centralized message management - single source of truth for all message operations
  addMessage: (
    teamChatId: string,
    message: {
      id?: string;
      content: string;
      messageType: 'user' | 'assistant' | 'system';
      userId: string;
      metadata?: any;
      createdAt?: Date;
      isLocal?: boolean; // Flag to prevent WebSocket duplication
      sendTime?: Date;
    },
  ) => Promise<any>;

  // Update an existing message in the store
  updateMessage: (
    teamChatId: string,
    messageId: string,
    updates: Partial<TeamChatMessageItem> & { isLocal?: boolean },
  ) => any;

  // Batch update messages (for WebSocket reconciliation)
  batchUpdateMessages: (teamChatId: string, messages: TeamChatMessageItem[], checkSorting?: boolean) => void;

  // Method to persist message to database
  persistMessageToDatabase: (teamChatId: string, messageData: any) => Promise<void>;
  messageEditingIds: string[];

  setActiveChatState: (isLoading: boolean) => void;
}

const getTeamChatService = async () => {
  const userState = useUserStore.getState();
  const userId = userState.user?.id;

  if (!userId) {
    console.error('User not logged in when trying to access team chat service');
    throw new Error('User not logged in');
  }

  // Use server database in server mode, client database in client mode
  if (isServerMode) {
    console.log('🚄 Using server database for team chats');
    // For server mode, we need to call an API endpoint instead of directly accessing the database
    throw new Error('Server mode team chats should use API endpoints, not direct database access');
  } else {
    console.log('📱 Using client PGlite database for team chats');
    // For client mode, use the existing PGlite logic
    const { useGlobalStore } = await import('@/store/global');
    const { DatabaseLoadingState } = await import('@/types/clientDB');

    const globalState = useGlobalStore.getState();

    // First check if PGlite is enabled, if not enable it automatically for team chats
    if (!globalState.status.isEnablePglite) {
      console.log('🔧 Enabling PGlite for team chats...');
      await globalState.markPgliteEnabled();
    }

    // Wait for database initialization
    let currentState = useGlobalStore.getState();
    if (
      currentState.initClientDBStage !== DatabaseLoadingState.Ready &&
      currentState.initClientDBStage !== DatabaseLoadingState.Finished
    ) {
      console.log('⏳ Waiting for database initialization...');
      await currentState.initializeClientDB();

      // Wait a bit more for the database to be fully ready
      let retries = 0;
      const maxRetries = 20;
      while (retries < maxRetries) {
        currentState = useGlobalStore.getState();
        if (currentState.initClientDBStage === DatabaseLoadingState.Ready) {
          break;
        }
        await new Promise((resolve) => setTimeout(resolve, 500));
        retries++;
        console.log(
          `⏳ Still waiting for database... (${retries}/${maxRetries}) - State: ${currentState.initClientDBStage}`,
        );
      }

      currentState = useGlobalStore.getState();
      if (currentState.initClientDBStage !== DatabaseLoadingState.Ready) {
        throw new Error(
          `Database initialization timeout. Current state: ${currentState.initClientDBStage}`,
        );
      }
    }

    // Import clientDB dynamically after initialization
    const { clientDB } = await import('@/database/client/db');
    return new TeamChatService(clientDB as any, userId);
  }
};

type TeamChatStore = TeamChatState & {
  subscribeToChat: (chatId: string, userId: string) => void;
  unsubscribeFromChat: (chatId: string, userId: string) => void;
  startMessagePolling: (chatId: string) => void;
  stopMessagePolling: (chatId: string) => void;
  creditService: typeof teamChatCreditService;
  getMessageById: (id: string) => TeamChatMessageItem | undefined;
  removeMessage: (teamChatId: string, messageId: string) => void;
  copyMessage: (content: string) => void;
  toggleMessageEditing: (id: string, editing: boolean) => void;
  updateMessageContent: (teamChatId: string, messageId: string, content: string, metadata?: any) => void;

  // Queue actions
  addToQueue: (message: QueueItem) => void;
  removeFromQueue: (messageId: string) => void;
  clearQueue: () => void;
  setShowQueue: (show: boolean) => void;

  // Redis-based real-time operations
  handleRedisMessageDelete: (messageId: string, teamChatId: string) => void;
  handleRedisMessageUpdate: (
    messageId: string,
    teamChatId: string,
    updates: Partial<TeamChatMessageItem>,
  ) => void;
  handleRedisMessageComplete: (
    messageId: string,
    teamChatId: string,
    finalMessage: TeamChatMessageItem,
  ) => void;
  handleRedisTypingUpdate: (teamChatId: string, userId: string, isTyping: boolean) => void;
  handleRedisMessageError: (messageId: string, teamChatId: string, error: string) => void;
  handleRedisMessageReaction: (
    messageId: string,
    teamChatId: string,
    userId: string,
    reaction: string,
  ) => void;
  handleRedisReadReceipt: (messageId: string, teamChatId: string, userId: string) => void;
  setSocketRef: (socketRef: any) => void;
  removeWebSocketMessage: (messageId: string) => void;
  editWebSocketMessage: (messageId: string, content: string) => void;
  removeQueueFromWebSocket: (teamChatId: string, messageId: string) => void;
};

export const useTeamChatStore = create<TeamChatStore>()(
  devtools(
    (set, get) => ({
      // Initial state
      teamChatsByOrg: {},
      activeTeamChatId: null,
      activeTopicId: null,
      messages: {},
      isLoading: false,
      isLoadingMessages: false,
      error: null,
      currentOrganizationId: null,
      activeChatStates: {},
      messageCache: {},
      messageSubscriptions: {},
      messageEditingIds: [],
      socketRef: null,
      teamLoading: false,
      // Initialize credit tracking service
      creditService: teamChatCreditService,
      chatCreditTotals: {},
      // Message subscription management (legacy - now handled by WebSocket)
      subscribeToChat: (chatId: string, userId: string) => {
        console.log('⚠️ subscribeToChat is deprecated - use WebSocket instead');
      },

      unsubscribeFromChat: (chatId: string, userId: string) => {
        console.log('⚠️ unsubscribeFromChat is deprecated - use WebSocket instead');
      },
      // Legacy polling methods - now handled by WebSocket
      startMessagePolling: async (chatId: string) => {
        console.log('⚠️ startMessagePolling is deprecated - use WebSocket instead');
      },

      stopMessagePolling: (chatId: string) => {
        console.log('⚠️ stopMessagePolling is deprecated - use WebSocket instead');
      },

      // Redis/WebSocket Integration
      updateMessages: (teamChatId: string, messages: any[]) => {
        // Backward-compatible: delegate to upsert to ensure replacement and sorting
        get().batchUpdateMessages(teamChatId, messages as any);
      },
      setChatCreditTotal: (teamChatId: string, total: number) => {
        set((state) => ({

          chatCreditTotals: {
            ...state.chatCreditTotals,
            [teamChatId]: total,
          },
        }));
      },
      // Update existing message content (for streaming, etc.)
      updateMessage: async (
        teamChatId: string,
        messageId: string,
        updates: Partial<TeamChatMessageItem>,
      ) => {

        set((state) => {
          const existingMessages = state.messages[teamChatId] || [];
          const messageIndex = existingMessages.findIndex((m) => m.id === messageId);

          if (messageIndex === -1) {
            console.log(`   ❌ Message not found: ${messageId}`);
            return state;
          }

          const existingMessage = existingMessages[messageIndex] as any;
          // Create updated message
          const updatedMetadata = {
            ...existingMessage.metadata,
            ...updates.metadata,
          };
          if (updates.metadata?.credits) {
            updatedMetadata.credits = {
              ...existingMessage.metadata?.credits,
              ...updates.metadata.credits,
              // Add timestamp when credits were calculated
              calculatedAt: new Date().toISOString(),
            };
          }

          // Create updated message with merged metadata
          const updatedMessage = {
            ...existingMessage,
            ...updates,
            metadata: updatedMetadata,
            updatedAt: new Date().toISOString(),
          } as any;
<<<<<<< HEAD

          // Update the specific message in place without sorting
          const updatedMessages = [...existingMessages];
          updatedMessages[messageIndex] = updatedMessage;
=======
          // Use the same deduplication and sorting logic as batchUpdateMessages
          const messageMap = new Map(existingMessages.map((m) => [m.id, m]));

          // Update the specific message
          messageMap.set(messageId, updatedMessage);

          // Apply the same sorting logic for consistency
          const sortedMessages = Array.from(messageMap.values()).sort((a, b) => {
            // Parse timestamps to numbers for comparison
            const getTimestamp = (msg: TeamChatMessageItem): number => {
              if (msg.createdAt instanceof Date) {
                return msg.createdAt.getTime();
              }
              if (typeof msg.createdAt === 'string') {
                return new Date(msg.createdAt).getTime();
              }
              return 0;
            };

            const tsA = getTimestamp(a);
            const tsB = getTimestamp(b);

            // First priority: sort by timestamp
            if (tsA !== tsB) {
              return tsA - tsB;
            }

            // Second priority: when timestamps are equal, user messages come first
            if (a.userId !== b.userId) {
              // User messages (userId !== "assistant") come before assistant messages
              if (a.userId === 'assistant') return 1;
              if (b.userId === 'assistant') return -1;
            }

            // Third priority: if still equal, sort by ID for consistency
            return a.id.localeCompare(b.id);
          });
>>>>>>> 35b0e086

          return {
            messages: {
              ...state.messages,
              [teamChatId]: updatedMessages,
            },
          };
        });
        const state = get();
        const existingMessages = state.messages[teamChatId] || [];
        const messageIndex = existingMessages.findIndex((m) => m.id === messageId);
        return messageIndex !== -1 ? existingMessages[messageIndex] : undefined;

      
      },
     

      updateMessageContent: async (
        teamChatId: string,
        messageId: string,
        content: string,
      ) => {
        // console.log(`📝 updateMessage called for ${teamChatId}:`, {
        //   messageId,
        //   updates,
        //   isLocalChange: (updates as any).isLocal !== undefined,
        //   newIsLocalValue: (updates as any).isLocal,
        // });

        set((state) => {
          const existingMessages = state.messages[teamChatId] || [];
          const messageIndex = existingMessages.findIndex((m) => m.id === messageId);

          if (messageIndex === -1) {
            console.log(`   ❌ Message not found: ${messageId}`);
            return state;
          }

          const existingMessage = existingMessages[messageIndex] as any;
          // console.log(`   📋 Existing message:`, {
          //   id: existingMessage.id,
          //   messageType: existingMessage.messageType,
          //   currentIsLocal: existingMessage.isLocal,
          //   newIsLocal: (updates as any).isLocal,
          // });

          // Create updated message
          const updatedMessage = {
            ...existingMessage,
            content,
          } as any;

          // Use the same deduplication and sorting logic as batchUpdateMessages
          const messageMap = new Map(existingMessages.map((m) => [m.id, m]));

          // Update the specific message
          messageMap.set(messageId, updatedMessage);

          // Apply the same sorting logic for consistency
          const sortedMessages = Array.from(messageMap.values()).sort((a, b) => {
            // Parse timestamps to numbers for comparison
            const getTimestamp = (msg: TeamChatMessageItem): number => {
              if (msg.createdAt instanceof Date) {
                return msg.createdAt.getTime();
              }
              if (typeof msg.createdAt === 'string') {
                return new Date(msg.createdAt).getTime();
              }
              return 0;
            };

            const tsA = getTimestamp(a);
            const tsB = getTimestamp(b);

            // First priority: sort by timestamp
            if (tsA !== tsB) {
              return tsA - tsB;
            }

            // Second priority: when timestamps are equal, user messages come first
            if (a.userId !== b.userId) {
              // User messages (userId !== "assistant") come before assistant messages
              if (a.userId === 'assistant') return 1;
              if (b.userId === 'assistant') return -1;
            }

            // Third priority: if still equal, sort by ID for consistency
            return a.id.localeCompare(b.id);
          });

          return {
            messages: {
              ...state.messages,
              [teamChatId]: sortedMessages,
            },
          };
        });

        // If the message is no longer local, check if it's an AI message and persist it to database
        // if ((updates as any).metadata.isLocal === false) {
        //   console.log(`   🔄 Message is no longer local, checking if it's an AI message...`);
        //   const state = get();
        //   const existingMessages = state.messages[teamChatId] || [];
        //   const message = existingMessages.find((m) => m.id === messageId);

        //   if (message && message.messageType === 'assistant') {
        //     console.log(`   💾 Persisting updated AI message to database: ${messageId}`);
        //     console.log(`   📊 Message data:`, {
        //       id: message.id,
        //       content: message.content.substring(0, 100),
        //       messageType: message.messageType,
        //       metadata: message.metadata,
        //     });
        //     // Use the persistMessageToDatabase method to save the updated message
        //     // Exclude isLocal from database persistence since it's not in the schema yet
        //     const { isLocal, ...dbMessageData } = message as any;
        //     await get().persistMessageToDatabase(teamChatId, dbMessageData);
        //     console.log(`   ✅ AI message persisted successfully: ${messageId}`);
        //   } else {
        //     console.log(`   ℹ️ Message is not an AI message or not found:`, {
        //       messageId,
        //       messageType: message?.messageType,
        //       isLocal: (message as any)?.isLocal,
        //     });
        //   }
        // } else {
        //   console.log(`   ℹ️ Message is still local or isLocal not changed:`, {
        //     messageId,
        //     newIsLocal: (updates as any).isLocal,
        //   });
        // }
      },

      // Remove a message by id
      removeMessage: (teamChatId: string, messageId: string) => {
        set((state) => {
          const existingMessages = state.messages[teamChatId] || [];
          const filteredMessages = existingMessages.filter((m: any) => m.id !== messageId);

          // Apply the same sorting logic for consistency
          const sortedMessages = filteredMessages.sort((a, b) => {
            // Parse timestamps to numbers for comparison
            const getTimestamp = (msg: TeamChatMessageItem): number => {
              if (msg.createdAt instanceof Date) {
                return msg.createdAt.getTime();
              }
              if (typeof msg.createdAt === 'string') {
                return new Date(msg.createdAt).getTime();
              }
              return 0;
            };

            const tsA = getTimestamp(a);
            const tsB = getTimestamp(b);

            // First priority: sort by timestamp
            if (tsA !== tsB) {
              return tsA - tsB;
            }

            // Second priority: when timestamps are equal, user messages come first
            if (a.userId !== b.userId) {
              // User messages (userId !== "assistant") come before assistant messages
              if (a.userId === 'assistant') return 1;
              if (b.userId === 'assistant') return -1;
            }

            // Third priority: if still equal, sort by ID for consistency
            return a.id.localeCompare(b.id);
          });

          return {
            messages: {
              ...state.messages,
              [teamChatId]: sortedMessages,
            },
          };
        });
      },

      // Get a message by id from any team chat
      getMessageById: (id: string) => {
        const state = get();
        for (const messages of Object.values(state.messages)) {
          const message = messages.find((m: any) => m.id === id);
          if (message) return message;
        }
        return undefined;
      },

      // Copy message content to clipboard
      copyMessage: (content: string) => {
        if (navigator.clipboard && window.isSecureContext) {
          navigator.clipboard.writeText(content);
        } else {
          // Fallback for older browsers
          const textArea = document.createElement('textarea');
          textArea.value = content;
          textArea.style.position = 'fixed';
          textArea.style.left = '-999999px';
          textArea.style.top = '-999999px';
          document.body.appendChild(textArea);
          textArea.focus();
          textArea.select();
          try {
            document.execCommand('copy');
          } catch (err) {
            console.error('Failed to copy message:', err);
          }
          document.body.removeChild(textArea);
        }
      },

      // Toggle message editing state
      toggleMessageEditing: (id: string, editing: boolean) => {
        set((state) => ({
          messageEditingIds: editing
            ? [...state.messageEditingIds, id]
            : state.messageEditingIds.filter((editId) => editId !== id),
        }));
      },

      // Redis-based real-time message operations
      // These methods are called by WebSocket handlers to sync state across all users

      // Handle real-time message deletion from Redis
      handleRedisMessageDelete: (messageId: string, teamChatId: string) => {
        console.log(`🔄 Redis: Handling message deletion: ${messageId} in ${teamChatId}`);
        set((state) => {
          const existingMessages = state.messages[teamChatId] || [];
          const filteredMessages = existingMessages.filter((m: any) => m.id !== messageId);
          return {
            messages: {
              ...state.messages,
              [teamChatId]: filteredMessages,
            },
          };
        });
      },

      // Handle real-time message updates from Redis (for streaming)
      handleRedisMessageUpdate: (
        messageId: string,
        teamChatId: string,
        updates: Partial<TeamChatMessageItem>,
      ) => {
        console.log(`🔄 Redis: Handling message update: ${messageId} in ${teamChatId}`);
        set((state) => {
          const existingMessages = state.messages[teamChatId] || [];
          const messageIndex = existingMessages.findIndex((m: any) => m.id === messageId);

          if (messageIndex === -1) {
            console.log(`   ❌ Message not found for Redis update: ${messageId}`);
            return state;
          }

          const updatedMessages = [...existingMessages];
          updatedMessages[messageIndex] = {
            ...updatedMessages[messageIndex],
            ...updates,
            updatedAt: new Date(),
          } as any;

          return {
            messages: {
              ...state.messages,
              [teamChatId]: updatedMessages,
            },
          };
        });
      },

      // Handle real-time message completion from Redis
      handleRedisMessageComplete: (
        messageId: string,
        teamChatId: string,
        finalMessage: TeamChatMessageItem,
      ) => {
        console.log(`🔄 Redis: Handling message completion: ${messageId} in ${teamChatId}`);
        set((state) => {
          const existingMessages = state.messages[teamChatId] || [];
          const messageIndex = existingMessages.findIndex((m: any) => m.id === messageId);

          if (messageIndex === -1) {
            console.log(`   ❌ Message not found for Redis completion: ${messageId}`);
            return state;
          }

          const updatedMessages = [...existingMessages];
          updatedMessages[messageIndex] = {
            ...finalMessage,
            updatedAt: new Date(),
          } as any;

          return {
            messages: {
              ...state.messages,
              [teamChatId]: updatedMessages,
            },
          };
        });
      },

      // Handle real-time typing indicators from Redis
      handleRedisTypingUpdate: (teamChatId: string, userId: string, isTyping: boolean) => {
        console.log(
          `🔄 Redis: Handling typing update: ${userId} ${isTyping ? 'started' : 'stopped'} typing in ${teamChatId}`,
        );
        set((state) => ({
          activeChatStates: {
            ...state.activeChatStates,
            [teamChatId]: {
              ...state.activeChatStates[teamChatId],
              typingUsers: {
                ...state.activeChatStates[teamChatId]?.typingUsers,
                [userId]: isTyping ? Date.now() : undefined,
              },
            },
          },
        }));
      },

      // Handle real-time message errors from Redis
      handleRedisMessageError: (messageId: string, teamChatId: string, error: string) => {
        console.log(`🔄 Redis: Handling message error: ${messageId} in ${teamChatId} - ${error}`);
        set((state) => {
          const existingMessages = state.messages[teamChatId] || [];
          const messageIndex = existingMessages.findIndex((m: any) => m.id === messageId);

          if (messageIndex === -1) {
            console.log(`   ❌ Message not found for Redis error: ${messageId}`);
            return state;
          }

          const updatedMessages = [...existingMessages];
          updatedMessages[messageIndex] = {
            ...updatedMessages[messageIndex],
            error: {
              type: 'redis_error',
              message: error,
            },
            updatedAt: new Date(),
          } as any;

          return {
            messages: {
              ...state.messages,
              [teamChatId]: updatedMessages,
            },
          };
        });
      },

      // Handle real-time message reactions from Redis
      handleRedisMessageReaction: (
        messageId: string,
        teamChatId: string,
        userId: string,
        reaction: string,
      ) => {
        console.log(
          `🔄 Redis: Handling message reaction: ${userId} reacted with ${reaction} to ${messageId} in ${teamChatId}`,
        );
        set((state) => {
          const existingMessages = state.messages[teamChatId] || [];
          const messageIndex = existingMessages.findIndex((m: any) => m.id === messageId);

          if (messageIndex === -1) {
            console.log(`   ❌ Message not found for Redis reaction: ${messageId}`);
            return state;
          }

          const updatedMessages = [...existingMessages];
          const currentMessage = updatedMessages[messageIndex] as any;

          // Initialize reactions if they don't exist
          if (!currentMessage.reactions) {
            currentMessage.reactions = {};
          }

          // Add or update reaction
          if (!currentMessage.reactions[reaction]) {
            currentMessage.reactions[reaction] = [];
          }

          // Add user to reaction if not already there
          if (!currentMessage.reactions[reaction].includes(userId)) {
            currentMessage.reactions[reaction].push(userId);
          }

          updatedMessages[messageIndex] = {
            ...currentMessage,
            updatedAt: new Date(),
          };

          return {
            messages: {
              ...state.messages,
              [teamChatId]: updatedMessages,
            },
          };
        });
      },

      // Handle real-time read receipts from Redis
      handleRedisReadReceipt: (messageId: string, teamChatId: string, userId: string) => {
        console.log(
          `🔄 Redis: Handling read receipt: ${userId} read ${messageId} in ${teamChatId}`,
        );
        set((state) => {
          const existingMessages = state.messages[teamChatId] || [];
          const messageIndex = existingMessages.findIndex((m: any) => m.id === messageId);

          if (messageIndex === -1) {
            console.log(`   ❌ Message not found for Redis read receipt: ${messageId}`);
            return state;
          }

          const updatedMessages = [...existingMessages];
          const currentMessage = updatedMessages[messageIndex] as any;

          // Initialize read receipts if they don't exist
          if (!currentMessage.readReceipts) {
            currentMessage.readReceipts = {};
          }

          // Mark message as read by user
          currentMessage.readReceipts[userId] = new Date().toISOString();

          updatedMessages[messageIndex] = {
            ...currentMessage,
            updatedAt: new Date(),
          };

          return {
            messages: {
              ...state.messages,
              [teamChatId]: updatedMessages,
            },
          };
        });
      },

      updatePresence: (teamChatId: string, presence: Record<string, any>) => {
        set((state) => ({
          activeChatStates: {
            ...state.activeChatStates,
            [teamChatId]: {
              ...state.activeChatStates[teamChatId],
              presence: {
                ...state.activeChatStates[teamChatId]?.presence,
                ...presence,
              },
            },
          },
        }));
      },

      updateTypingStatus: (teamChatId: string, userId: string, isTyping: boolean) => {
        set((state) => ({
          activeChatStates: {
            ...state.activeChatStates,
            [teamChatId]: {
              ...state.activeChatStates[teamChatId],
              typingUsers: {
                ...state.activeChatStates[teamChatId]?.typingUsers,
                [userId]: isTyping ? Date.now() : undefined,
              },
            },
          },
        }));
      },

      updateReadReceipts: (teamChatId: string, receipts: Record<string, any>) => {
        set((state) => ({
          activeChatStates: {
            ...state.activeChatStates,
            [teamChatId]: {
              ...state.activeChatStates[teamChatId],
              readReceipts: {
                ...state.activeChatStates[teamChatId]?.readReceipts,
                ...receipts,
              },
            },
          },
        }));
      },

      // Session-like state
      isSessionsFirstFetchFinished: false,
      isSearching: false,
      searchKeywords: '',
      signalSessionMeta: undefined,

      // Workspace state
      workspaceEnabled: true,
      workspaceConfig: {
        isVisible: true,
        width: 320,
      },

      // Queue state
      queueItems: [],
      showQueue: false,

      // Create a new team chat
      createTeamChat: async (
        organizationId: string,
        title = 'Team Chat',
        metadata?: TeamChatMetadata,
      ) => {
        try {
          set({ isLoading: true, error: null });
          if (!organizationId) {
            throw new Error('organizationId is required to create a team chat');
          }

          // Get current user ID
          const userState = useUserStore.getState();
          const userId = userState.user?.id;

          if (!userId) {
            throw new Error('User must be logged in to create a team chat');
          }

          console.log('🚀 Creating team chat for organization:', organizationId);

          let newChatId: string;

          if (isServerMode) {
            console.log('🚄 Using tRPC client for server mode');

            const sessionResult = await lambdaClient.session.createSession.mutate({
              config: {
                model: DEFAULT_AGENT_CONFIG.model,
                provider: DEFAULT_AGENT_CONFIG.provider,
                systemRole: DEFAULT_AGENT_CONFIG.systemRole,
                params: DEFAULT_AGENT_CONFIG.params as any,
              },
              session: {
                title: title,
                type: 'agent',
              },
              type: 'agent',
            });

            const chat = await lambdaClient.teamChat.createTeamChat.mutate({
              organizationId,
              title,
              metadata: {
                ...(metadata || {}),
                memberAccess: [
                  {
                    userId,
                    role: 'owner',
                    addedAt: new Date().toISOString(),
                    addedBy: userId,
                  },
                ],
                sessionId: sessionResult,
                creditUsed: 0,
              },
            });

            newChatId = chat.id;

            // For server mode, we need to reload the list to get the full object
            const chats = await lambdaClient.teamChat.getTeamChatsByOrganization.query({
              organizationId,
            });
            const newChat = chats.find((chat) => chat.id === newChatId);

            if (newChat) {
              set((state) => ({
                teamChatsByOrg: {
                  ...state.teamChatsByOrg,
                  [organizationId]: [...(state.teamChatsByOrg[organizationId] || []), newChat],
                },
                // activeTeamChatId: newChat.id,
                currentOrganizationId: organizationId,
                isLoading: false,
              }));
            } else {
              set({ isLoading: false });
            }
          } else {
            const service = await getTeamChatService();
            const newChat = await service.createTeamChat({
              organizationId,
              title,
              description: `Team chat for organization ${organizationId}`,
              metadata: {
                ...(metadata || {}),
                memberAccess: [
                  {
                    userId,
                    role: 'owner',
                    addedAt: new Date().toISOString(),
                    addedBy: userId,
                  },
                ],
                isPublic: false,
              },
            });

            newChatId = newChat.id;

            // Add to state
            set((state) => ({
              teamChatsByOrg: {
                ...state.teamChatsByOrg,
                [organizationId]: [...(state.teamChatsByOrg[organizationId] || []), newChat],
              },
              // activeTeamChatId: newChat.id,
              currentOrganizationId: organizationId,
              isLoading: false,
            }));
          }

          console.log('✅ Team chat created:', newChatId);
          return newChatId;
        } catch (error) {
          console.error('❌ Failed to create team chat:', error);
          set({
            error: error instanceof Error ? error.message : 'Failed to create team chat',
            isLoading: false,
          });
          throw error;
        }
      },

      // Create a new team chat with topic ID for URL routing
      createNewTeamChatWithTopic: async (
        organizationId: string,
        title = 'New Chat',
        metadata?: TeamChatMetadata,
      ) => {
        try {
          const teamChatId = await get().createTeamChat(organizationId, title, metadata);
          const topicId = `topic_${Date.now()}_${Math.random().toString(36).substr(2, 9)}`;

          // Set the topic ID in state
          set({ activeTopicId: topicId });

          console.log('✅ Team chat with topic created:', { teamChatId, topicId });
          return { teamChatId, topicId };
        } catch (error) {
          console.error('❌ Failed to create team chat with topic:', error);
          throw error;
        }
      },

      // Load all team chats for an organization that the user has access to
      loadTeamChats: async (organizationId: string) => {
        try {
          if (!organizationId) {
            console.error('❌ No organization ID provided');
            return;
          }

          // Get current user ID
          const userState = useUserStore.getState();
          const userId = userState.user?.id;

          console.log('🔍 loadTeamChats debug:', {
            organizationId,
            userId,
            userState: userState.user,
            isSignedIn: userState.isSignedIn,
            isLoaded: userState.isLoaded,
          });

          if (!userId) {
            console.warn('⚠️ No user ID available, setting empty chats');
            // Instead of returning, set empty chats and clear loading state
            set({
              teamChatsByOrg: { ...get().teamChatsByOrg, [organizationId]: [] },
              isLoading: false,
              error: null,
            });
            return;
          }

          set({ isLoading: true, error: null });
          console.log('�� Loading team chats for organization:', organizationId);

          let chats: TeamChatItem[];

          if (isServerMode) {
            console.log('🚄 Using tRPC client for server mode');
            chats = await lambdaClient.teamChat.getTeamChatsByOrganization.query({
              organizationId,
            });
          } else {
            const service = await getTeamChatService();
            chats = await service.getChatsByOrganization(organizationId);
          }

          // Sort chats by last activity
          chats.sort((a, b) => {
            const aTime = a.updatedAt?.getTime() || 0;
            const bTime = b.updatedAt?.getTime() || 0;
            return bTime - aTime;
          });

          console.log(`✅ Loaded ${chats.length} accessible team chats for user ${userId}`);

          // Update chats for this organization and set it as current
          // Only update currentOrganizationId if it's different to prevent infinite loops
          const currentState = get();
          set((state) => ({
            teamChatsByOrg: {
              ...state.teamChatsByOrg,
              [organizationId]: chats,
            },
            currentOrganizationId:
              currentState.currentOrganizationId === organizationId
                ? currentState.currentOrganizationId
                : organizationId,
            isLoading: false,
          }));
        } catch (error) {
          console.error('❌ Failed to load team chats:', error);
          set({
            error: error instanceof Error ? error.message : 'Failed to load team chats',
            isLoading: false,
          });
        }
      },

      // Set active team chat with improved loading
      setActiveTeamChat: async (id: string | null, topicId?: string) => {
        console.log('🎯 Setting active team chat:', id, topicId);

        // If id is null, clear both activeTeamChatId and activeTopicId
        console.log('🎯 Setting active team chat:', id, topicId);
        if (id === null) {
          set({
            activeTeamChatId: null,
            activeTopicId: null,
            error: null,
          });
          return;
        }

        // Get current state
        const state = get();
        const currentOrgChats = state.teamChatsByOrg[state.currentOrganizationId || ''] || [];

        // First check if we have the chat in local state
        const existingChat = currentOrgChats.find((c) => c.id === id);

        // Set loading state
        set({ isLoadingMessages: true });

        try {
          // If chat exists in local state, load its messages
          if (existingChat) {
            console.log('🎯 Chat found in local state, loading messages');
            set({
              activeTeamChatId: id,
              activeTopicId: topicId || null,
              error: null,
            });
            // await get().loadMessages(id);
            return;
          }

          // If we don't have the chat in local state, try to fetch it
          if (isServerMode) {
            const chat = await lambdaClient.teamChat.getTeamChatById.query({ id });

            if (!chat) {
              throw new Error('Chat not found');
            }

            // Update chat list and set as active
            set((state) => ({
              activeTeamChatId: id,
              activeTopicId: topicId || null,
              error: null,
              teamChatsByOrg: {
                ...state.teamChatsByOrg,
                [chat.organizationId]: [...currentOrgChats, chat],
              },
            }));

            // Load messages for the new chat
            // await get().loadMessages(id);
            console.log('🎯 Chat fetched and messages loaded');
          } else {
            // In non-server mode, set active and load messages
            set({
              activeTeamChatId: id,
              activeTopicId: topicId || null,
              error: null,
            });
            // await get().loadMessages(id);
          }
        } catch (error) {
          console.error('❌ Error setting active chat:', error);
          set({
            activeTeamChatId: null,
            activeTopicId: null,
            error: error instanceof Error ? error.message : 'Failed to access chat',
          });
        } finally {
          set({ isLoadingMessages: false });
        }
      },

      // Switch to a specific team chat topic (for URL routing)
      switchToTeamChatTopic: (teamChatId: string, topicId: string) => {
        console.log('🔄 Switching to team chat topic:', teamChatId, topicId);
        set({
          activeTeamChatId: teamChatId,
          activeTopicId: topicId,
        });
      },

      // Update a team chat
      updateTeamChat: async (
        id: string,
        data: { title?: string; description?: string; metadata?: any },
      ) => {
        try {
          set({ isLoading: true, error: null });
          console.log('✏️ Updating team chat:', id, data);

          let updatedChat;
          if (isServerMode) {
            console.log('🚄 Using tRPC client for server mode');
            updatedChat = await lambdaClient.teamChat.updateTeamChat.mutate({ id, ...data });
          } else {
            const service = await getTeamChatService();
            updatedChat = await service.updateTeamChat(id, data);
          }

          // Update in state
          set((state) => {
            const orgId = state.currentOrganizationId;
            if (!orgId) return { isLoading: false };

            const orgChats = state.teamChatsByOrg[orgId] || [];
            return {
              teamChatsByOrg: {
                ...state.teamChatsByOrg,
                [orgId]: orgChats.map((chat: TeamChatItem) =>
                  chat.id === id ? { ...chat, ...updatedChat } : chat,
                ),
              },
              isLoading: false,
            };
          });

          console.log('✅ Team chat updated:', id);
        } catch (error) {
          console.error('❌ Failed to update team chat:', error);
          set({
            error: error instanceof Error ? error.message : 'Failed to update team chat',
            isLoading: false,
          });
          throw error;
        }
      },

      // Delete a team chat
      deleteTeamChat: async (id: string) => {
        try {
          set({ isLoading: true, error: null });
          console.log('🗑️ Deleting team chat:', id);

          if (isServerMode) {
            console.log('🚄 Using tRPC client for server mode');
            await lambdaClient.teamChat.deleteTeamChat.mutate({ id });
          } else {
            const service = await getTeamChatService();
            await service.deleteTeamChat(id);
          }

          // Remove from state
          set((state) => {
            const orgId = state.currentOrganizationId;
            if (!orgId) return { isLoading: false };

            const orgChats = state.teamChatsByOrg[orgId] || [];
            return {
              teamChatsByOrg: {
                ...state.teamChatsByOrg,
                [orgId]: orgChats.filter((chat: TeamChatItem) => chat.id !== id),
              },
              activeTeamChatId: state.activeTeamChatId === id ? null : state.activeTeamChatId,
              isLoading: false,
            };
          });

          console.log('✅ Team chat deleted:', id);
        } catch (error) {
          console.error('❌ Failed to delete team chat:', error);
          set({
            error: error instanceof Error ? error.message : 'Failed to delete team chat',
            isLoading: false,
          });
          throw error;
        }
      },

      // Method to load messages with proper ordering and deduplication
      loadMessages: async (teamChatId: string, limit: number = 20, lastMessageId?: string, lastMessageCreatedAt?: string) => {
        console.log('Load Message is called')
        try {

          let result: {
            messages: TeamChatMessageItem[];
            hasMore: boolean;
            totalCount: number;
          };

          if (isServerMode) {
            const { lambdaClient } = await import('@/libs/trpc/client/lambda');
            result = await lambdaClient.teamChat.getMessages.query({
              teamChatId,
              limit,
              lastMessageId,
              lastMessageCreatedAt,
            });
          } else {
            const service = await getTeamChatService();
            result = await service.getMessages(teamChatId, limit, lastMessageId, lastMessageCreatedAt);
          }

          const { messages, hasMore, totalCount } = result;

          const sortedMessages = messages;
          // Update store with loaded messages
          set((state) => {
            const existingMessages = state.messages[teamChatId] || [];
            const existingIds = new Set(existingMessages.map(m => m.id));
            const newMessages = sortedMessages.filter(msg => !existingIds.has(msg.id));
            const allMessages = [...newMessages, ...existingMessages];

            return {
              messages: {
                ...state.messages,
                [teamChatId]: allMessages,
              },
            };
          });

          console.log(`✅ Loaded ${sortedMessages.length} messages for team chat: ${teamChatId} (Total: ${totalCount})`);
          return { messages, hasMore, totalCount }
        } catch (error) {
          console.error('Failed to load messages:', error);
          set((state) => ({
            error: error instanceof Error ? error.message : 'Failed to load messages',
            activeChatStates: {
              ...state.activeChatStates,
              [teamChatId]: {
                ...(state.activeChatStates?.[teamChatId] || {
                  isActive: false,
                  isLoading: true,
                  lastViewedAt: 0,
                  hasMoreMessages: false,
                  lastMessageId: undefined,
                  pageSize: 20,
                  currentPage: 1,
                  presence: {},
                  typingUsers: {},
                  readReceipts: {},
                }),
                isLoading: false,
              },
            },
          }));
        }
      },

      // Send a message in team chat
      sendMessage: async (
        teamChatId: string,
        content: string,
        messageType: 'user' | 'assistant' = 'user',
        messageId?: string,
        retry: boolean = false,
        metadata?: any,
      ): Promise<any> => {
        try {
          let messageMetadata = metadata || {};

          // Estimate tokens if assistant message and no metadata provided
          if (messageType === 'assistant' && !metadata?.totalTokens && !metadata?.tokens) {
            messageMetadata = {
              tokens: content ? content.length / 4 : 0,
            };
          }

          // Note: Credit and usage limits are enforced server-side when the message is processed
          // Client-side pre-checks have been removed to avoid bundling server-side dependencies

          // Create the message object
          const newMessage = {
            id: messageId || `temp-${Date.now()}`,
            content,
            messageType,
            teamChatId,
            metadata: messageMetadata || {},
            createdAt: new Date().toISOString(),
            updatedAt: new Date().toISOString(),
          };

          // Use upsertMessages to ensure proper ordering and consistency
          get().addMessage(teamChatId, newMessage as any);

          // Then persist to database in background
          let message;
          if (isServerMode) {
            // console.log('🚄 Using tRPC client to send message');
            message = await lambdaClient.teamChat.addMessage.mutate({
              teamChatId,
              content,
              messageType,
              metadata: messageMetadata,
            });
          } else {
            const service = await getTeamChatService();
            message = await service.addMessageToChat(teamChatId, {
              content,
              messageType,
              id: messageId,
              metadata: messageMetadata,
            });
          }

          // Ensure message is stored in state after persistence
          if (message) {
            set((state: any) => {
              const existingMessages = state.messages[teamChatId] || [];

              const newMessage = {
                id: message.id,
                content: message.content,
                messageType: message.messageType,
                teamChatId,
                metadata: {
                  ...(message.metadata || {}),
                  isPersisted: true,
                },
                createdAt: new Date().toISOString(),
                updatedAt: new Date().toISOString(),
              };

              return {
                messages: {
                  ...state.messages,
                  [teamChatId]: [...existingMessages, newMessage],
                },
              };
            });
          }

          console.log('✅ Message sent and stored');

          // Track credit consumption for AI-generated messages
          if (messageType === 'assistant' && message?.id) {
            try {
              const state = get();
              const currentUser = useUserStore.getState().user;
              if (currentUser) {
                await state.creditService.trackMessageCredits(
                  currentUser.id,
                  teamChatId,
                  message.id,
                  messageType,
                  messageMetadata,
                );
              }
            } catch (error) {
              console.error('❌ Failed to track credits for team chat message:', error);
              // Don't throw error to avoid breaking the message flow
            }
          }

          if (retry && messageType === 'assistant') {
            console.log('🔄 Retrying AI message with updated API key...');
            const state = get();
            const existingMessages = state.messages[teamChatId] || [];
            const originalMessage = existingMessages.find((m) => m.id === messageId);
            if (originalMessage && originalMessage.messageType === 'assistant') {
              // Trigger AI message regeneration logic here
            }
          }

          return message;
        } catch (error) {
          console.error('❌ Failed to send message:', error);
          set({
            error: error instanceof Error ? error.message : 'Failed to send message',
          });
        }
      },

      // Retry a failed AI message
      retryMessage: async (teamChatId: string, messageId: string, originalUserMessage: string) => {
        try {
          console.log('🔄 Retrying message:', messageId);
          const sessionId = teamChatId; // Use team chat ID as session ID
          const messages: CreateMessageParams[] = [
            {
              role: 'user',
              content: originalUserMessage,
              sessionId,
            },
          ];

          const agentConfig = agentSelectors.currentAgentConfig(useAgentStore.getState());
          if (!agentConfig) throw new Error('No agent configuration found');

          // Add system role if configured
          if (agentConfig.systemRole) {
            messages.unshift({ role: 'system', content: agentConfig.systemRole, sessionId });
          }

          let aiResponse = '';
          await chatService.createAssistantMessageStream({
            params: {
              messages: messages as any,
              model: agentConfig.model,
              provider: agentConfig.provider,
              ...agentConfig.params,
              plugins: agentConfig.plugins,
            },
            onMessageHandle: (chunk) => {
              // Handle different chunk types like main chat
              switch (chunk.type) {
                case 'text': {
                  aiResponse += chunk.text;
                  // Update the assistant message in real-time for streaming effect
                  get().sendMessage(teamChatId, aiResponse, 'assistant', messageId);
                  break;
                }
                case 'tool_calls': {
                  // Handle tool calls if needed
                  console.log('Tool calls received:', chunk.tool_calls);
                  break;
                }
                case 'reasoning': {
                  // Handle reasoning if needed
                  console.log('Reasoning chunk:', chunk.text);
                  break;
                }
                default: {
                  // Handle other chunk types
                  if ('text' in chunk && chunk.text) {
                    aiResponse += chunk.text;
                    get().sendMessage(teamChatId, aiResponse, 'assistant', messageId);
                  }
                }
              }
            },
            onFinish: async (finalContent, context) => {
              const finalMessage = finalContent || aiResponse || 'No response generated';

              // Extract usage information and include model/provider for proper display
              const metadata = context?.usage
                ? {
                  ...context.usage,
                  model: agentConfig.model,
                  provider: agentConfig.provider,
                  // Use the API's token count directly
                  totalTokens: context.usage.totalTokens || 0,
                }
                : {
                  model: agentConfig.model,
                  provider: agentConfig.provider,
                };

              await get().sendMessage(
                teamChatId,
                finalMessage,
                'assistant',
                messageId,
                false,
                metadata,
              );
            },
            onErrorHandle: (error) => {
              console.error('AI retry error:', error);
              get().sendMessage(
                teamChatId,
                'Failed to generate AI response after retry.',
                'assistant',
                messageId,
              );
            },
          });

          console.log('✅ Retry attempt completed for message:', messageId);
        } catch (error) {
          console.error('❌ Failed to retry message:', error);
          get().sendMessage(teamChatId, 'Failed to generate AI response.', 'assistant', messageId);
        }
      },

      // Clear error
      clearError: () => {
        set({ error: null });
      },

      // Refresh team chats for current organization
      refreshTeamChats: async () => {
        const { currentOrganizationId, isLoading } = get();

        // Prevent duplicate calls if already loading
        if (isLoading) {
          console.log('⚠️ Already loading team chats, skipping duplicate call');
          return;
        }

        if (currentOrganizationId) {
          await get().loadTeamChats(currentOrganizationId);
        } else {
          console.warn('⚠️ No current organization ID set, cannot refresh team chats');
        }
      },

      // Set current organization ID (for synchronization with organization store)
      setCurrentOrganizationId: (organizationId: string | null) => {
        set({ currentOrganizationId: organizationId });
      },

      // Refresh sidebar only - updates chat list without affecting active chat
      refreshSidebar: async () => {
        const { currentOrganizationId, activeTeamChatId, teamChatsByOrg } = get();
        if (!currentOrganizationId) return;

        try {
          console.log('🔄 Refreshing sidebar for organization:', currentOrganizationId);

          let chats: TeamChatItem[];
          if (isServerMode) {
            try {
              chats = await lambdaClient.teamChat.getTeamChatsByOrganization.query({
                organizationId: currentOrganizationId,
              });
            } catch (error) {
              // If server is down, use local state
              if (error instanceof Error && error.message.includes('Failed to fetch')) {
                console.warn('⚠️ Server connection error, using local state for sidebar');
                chats = teamChatsByOrg[currentOrganizationId] || [];
              } else {
                throw error;
              }
            }
          } else {
            const service = await getTeamChatService();
            chats = await service.getChatsByOrganization(currentOrganizationId);
          }

          // Sort chats by last activity
          chats.sort((a, b) => {
            const aTime = a.updatedAt?.getTime() || 0;
            const bTime = b.updatedAt?.getTime() || 0;
            return bTime - aTime;
          });

          // Update only the chat list, preserve active chat
          set((state) => ({
            teamChatsByOrg: {
              ...state.teamChatsByOrg,
              [currentOrganizationId]: chats,
            },
          }));

          // Check if active chat still exists in the updated list
          const activeChatStillExists = chats.some((chat) => chat.id === activeTeamChatId);
          if (activeTeamChatId && !activeChatStillExists) {
            console.log('⚠️ Active chat no longer accessible, clearing it');
            set({
              activeTeamChatId: null,
              activeTopicId: null,
              error: 'You no longer have access to this chat',
            });
          }

          console.log(`✅ Sidebar refreshed: ${chats.length} chats loaded`);
        } catch (error) {
          console.error('❌ Failed to refresh sidebar:', error);
          // For server connection errors, keep using local state
          if (error instanceof Error && error.message.includes('Failed to fetch')) {
            set({ error: 'Server connection error. Using local data.' });
          }
        }
      },

      // Workspace actions
      toggleWorkspace: () => {
        set((state) => ({
          workspaceConfig: {
            ...state.workspaceConfig,
            isVisible: !state.workspaceConfig.isVisible,
          },
        }));
      },

      setWorkspaceWidth: (width: number) => {
        set((state) => ({
          workspaceConfig: {
            ...state.workspaceConfig,
            width: Math.max(280, Math.min(800, width)), // Constrain width between 280px and 800px
          },
        }));
      },

      setWorkspaceVisible: (visible: boolean) => {
        set((state) => ({
          workspaceConfig: {
            ...state.workspaceConfig,
            isVisible: visible,
          },
        }));
      },

      // Queue actions
      addToQueue: (message: QueueItem) => {
        set((state) => ({
          queueItems: [...state.queueItems, message],
        }));
      },

      removeFromQueue: (messageId: string) => {
        set((state) => ({
          queueItems: state.queueItems.filter(item => item.messageId !== messageId),
        }));
      },

      clearQueue: () => {
        set({
          queueItems: [],
          showQueue: false,
        });
      },

      setShowQueue: (show: boolean) => {
        set({ showQueue: show });
      },

      // Centralized message management - single source of truth for all message operations
      addMessage: async (teamChatId: string, message: any) => {
        const messageId = message.id || `msg_${Date.now()}_${nanoid(10)}`;
        const timestamp = new Date().toISOString();

        const messageData = {
          id: messageId,
          content: message.content,
          messageType: message.messageType,
          teamChatId,
          userId: message.userId,
          metadata: message.metadata || {},
          createdAt: timestamp,
          updatedAt: timestamp,
          sendTime: message.sendTime,
        };

        set((state: any) => {
          const existingMessages = state.messages[teamChatId] || [];

          const isDuplicate = existingMessages.some(
            (existing: any) =>
              existing.id === messageId ||
              (existing.content === message.content &&
                existing.userId === message.userId &&
                Math.abs(new Date(existing.createdAt).getTime() - new Date(timestamp).getTime()) < 1000),
          );

          if (isDuplicate) {
            console.log(`�� Skipping duplicate message: ${messageId}`);
            return state;
          }

          const updatedMessages = [...existingMessages, messageData];


          return {
            messages: {
              ...state.messages,
              [teamChatId]: updatedMessages,
            },
          };
        });

        return messageData;
      },

      // Batch update messages (for WebSocket reconciliation)
      batchUpdateMessages: (teamChatId: string, newMessages: any[], checkSorting: boolean = true) => {
        set((state) => {
          const existingMessages = state.messages[teamChatId] || [];

          // Create a map for quick lookup but preserve order
          const messageMap = new Map<string, any>();
          const messageOrder: string[] = [];

          // Add existing messages in their current order
          existingMessages.forEach((msg) => {
            if (msg.id) {
              messageMap.set(msg.id, msg);
              messageOrder.push(msg.id);
            }
          });

          // Add/merge new messages (this will overwrite duplicates)
          newMessages.forEach((msg) => {
            if (msg.id) {
              const existingMsg = messageMap.get(msg.id);
              const mergedMsg = {
                ...existingMsg,
                ...msg,
              };

              // Only update metadata if new message has metadata
              if (msg.metadata && Object.keys(msg.metadata).length > 0) {
                mergedMsg.metadata = {
                  // ...existingMsg?.metadata,
                  ...msg.metadata,
                };
              } else if (existingMsg?.metadata) {
                // Keep existing metadata if new message has no metadata
                mergedMsg.metadata = existingMsg.metadata;
              }

              messageMap.set(msg.id, mergedMsg);
              
              // If it's a new message, add to order array
              if (!messageOrder.includes(msg.id)) {
                messageOrder.push(msg.id);
              }
            }
          });

          // Preserve the original order by using the order array
          const mergedMessages = messageOrder.map(id => messageMap.get(id)).filter(Boolean);
          return {
            messages: {
              ...state.messages,
              [teamChatId]: mergedMessages,
            },
          };
        });
      },

      persistMessageToDatabase: async (teamChatId: string, messageData: any) => {
        console.log(`💾 persistMessageToDatabase called:`, {
          teamChatId,
          messageId: messageData.id,
          messageType: messageData.messageType,
          isServerMode,
          contentPreview: messageData.content.substring(0, 100),
        });

        try {
          if (isServerMode) {
            console.log(`   🚄 Using server mode (lambda client)`);
            const { lambdaClient } = await import('@/libs/trpc/client/lambda');
            const result = await lambdaClient.teamChat.addMessage.mutate({
              teamChatId,
              content: messageData.content,
              messageType: messageData.messageType,
              metadata: messageData.metadata || {},
            });
            console.log(`✅ Server mode persistence successful:`, result);
          } else {
            console.log(`   📱 Using client mode (PGlite)`);
            const service = await getTeamChatService();
            // Exclude isLocal from database persistence until migration is run
            const { isLocal, ...dbMessageData } = messageData as any;
            const result = await service.addMessageToChat(teamChatId, {
              content: dbMessageData.content,
              messageType: dbMessageData.messageType,
              id: dbMessageData.id,
              metadata: dbMessageData.metadata || {},
            });
            console.log(`   ✅ Client mode persistence successful:`, result);
          }
        } catch (error) {
          console.error('❌ Failed to persist message:', error);
          throw error;
        }
      },

      editWebSocketMessage: (messageId: string, content: string) => {
        if (get().socketRef?.current?.connected) {
          get().socketRef.current.emit('message:edit', messageId, content);
        }
      },

      removeWebSocketMessage: (messageId) => {
        if (get().socketRef?.current?.connected) {
          get().socketRef.current.emit('message:delete', messageId);
        }
      },
      setSocketRef: (socketRef: any) => {
        set({ socketRef });
      },
      setActiveChatState(isLoading) {
        set((state) => ({
          teamLoading: isLoading
        }));
      },
      removeQueueFromWebSocket: (teamChatId: string, messageId: string) => {
        const socket = get().socketRef?.current;
        console.log('removeQueueFromWebSocket called', { teamChatId, messageId, connected: socket?.connected });
        if (socket?.connected) {
          socket.emit('message:queue:remove', teamChatId, messageId);
          console.log('WebSocket emit sent for message:queue:remove');
        } else {
          console.error('WebSocket not connected, cannot remove queue message');
        }
      },
    }),
    {
      name: 'team-chat-store',
    },
  ),
);<|MERGE_RESOLUTION|>--- conflicted
+++ resolved
@@ -406,50 +406,10 @@
             metadata: updatedMetadata,
             updatedAt: new Date().toISOString(),
           } as any;
-<<<<<<< HEAD
 
           // Update the specific message in place without sorting
           const updatedMessages = [...existingMessages];
           updatedMessages[messageIndex] = updatedMessage;
-=======
-          // Use the same deduplication and sorting logic as batchUpdateMessages
-          const messageMap = new Map(existingMessages.map((m) => [m.id, m]));
-
-          // Update the specific message
-          messageMap.set(messageId, updatedMessage);
-
-          // Apply the same sorting logic for consistency
-          const sortedMessages = Array.from(messageMap.values()).sort((a, b) => {
-            // Parse timestamps to numbers for comparison
-            const getTimestamp = (msg: TeamChatMessageItem): number => {
-              if (msg.createdAt instanceof Date) {
-                return msg.createdAt.getTime();
-              }
-              if (typeof msg.createdAt === 'string') {
-                return new Date(msg.createdAt).getTime();
-              }
-              return 0;
-            };
-
-            const tsA = getTimestamp(a);
-            const tsB = getTimestamp(b);
-
-            // First priority: sort by timestamp
-            if (tsA !== tsB) {
-              return tsA - tsB;
-            }
-
-            // Second priority: when timestamps are equal, user messages come first
-            if (a.userId !== b.userId) {
-              // User messages (userId !== "assistant") come before assistant messages
-              if (a.userId === 'assistant') return 1;
-              if (b.userId === 'assistant') return -1;
-            }
-
-            // Third priority: if still equal, sort by ID for consistency
-            return a.id.localeCompare(b.id);
-          });
->>>>>>> 35b0e086
 
           return {
             messages: {
@@ -463,9 +423,40 @@
         const messageIndex = existingMessages.findIndex((m) => m.id === messageId);
         return messageIndex !== -1 ? existingMessages[messageIndex] : undefined;
 
-      
-      },
-     
+        // If the message is no longer local, check if it's an AI message and persist it to database
+        // if ((updates as any).metadata.isLocal === false) {
+        //   console.log(`   🔄 Message is no longer local, checking if it's an AI message...`);
+        //   const state = get();
+        //   const existingMessages = state.messages[teamChatId] || [];
+        //   const message = existingMessages.find((m) => m.id === messageId);
+
+        //   if (message && message.messageType === 'assistant') {
+        //     console.log(`   💾 Persisting updated AI message to database: ${messageId}`);
+        //     console.log(`   📊 Message data:`, {
+        //       id: message.id,
+        //       content: message.content.substring(0, 100),
+        //       messageType: message.messageType,
+        //       metadata: message.metadata,
+        //     });
+        //     // Use the persistMessageToDatabase method to save the updated message
+        //     // Exclude isLocal from database persistence since it's not in the schema yet
+        //     const { isLocal, ...dbMessageData } = message as any;
+        //     await get().persistMessageToDatabase(teamChatId, dbMessageData);
+        //     console.log(`   ✅ AI message persisted successfully: ${messageId}`);
+        //   } else {
+        //     console.log(`   ℹ️ Message is not an AI message or not found:`, {
+        //       messageId,
+        //       messageType: message?.messageType,
+        //       isLocal: (message as any)?.isLocal,
+        //     });
+        //   }
+        // } else {
+        //   console.log(`   ℹ️ Message is still local or isLocal not changed:`, {
+        //     messageId,
+        //     newIsLocal: (updates as any).isLocal,
+        //   });
+        // }
+      },
 
       updateMessageContent: async (
         teamChatId: string,
