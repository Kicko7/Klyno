--- conflicted
+++ resolved
@@ -29,12 +29,7 @@
 
 import TeamChatInputFooter from './TeamChatInputFooter';
 
-<<<<<<< HEAD
-const leftActions = ['model', 'fileUpload', 'knowledgeBase', 'params', 'stt'] as ActionKeys[];
-=======
 const leftActions = ['model', 'fileUpload', 'knowledgeBase', 'params', 'stt','history'] as ActionKeys[];
-
->>>>>>> 4523d193
 const rightActions = ['clear'] as ActionKeys[];
 
 interface TeamChatInputProps {
@@ -42,13 +37,9 @@
   organizationId?: string;
 }
 
-// Maximum number of history messages to include in context
-<<<<<<< HEAD
-const MAX_HISTORY_MESSAGES = 20;
 const MAX_QUEUE_SIZE = 3;
-=======
 const DEFAULT_MAX_HISTORY_MESSAGES = 20;
->>>>>>> 4523d193
+
 
 // Function to gather chat history and construct context
 export const gatherChatHistory = async (
@@ -56,15 +47,8 @@
   maxMessages: number,
 ): Promise<CreateMessageParams[]> => {
   const chatHistory = useTeamChatStore.getState().messages[teamChatId] || [];
-<<<<<<< HEAD
   if (chatHistory.length === 0) return [];
 
-=======
-  
-  if (chatHistory.length === 0) return [];
-  
-  // Use the dynamic maxMessages value
->>>>>>> 4523d193
   return chatHistory.slice(-maxMessages).map((msg) => {
     const { messageType, content, metadata } = msg;
 
@@ -166,7 +150,6 @@
     () => organizations.find((org) => org.id === selectedOrganizationId),
     [organizations, selectedOrganizationId],
   );
-<<<<<<< HEAD
 
   // Update refs to prevent stale closures
   useEffect(() => {
@@ -196,14 +179,11 @@
       }
     }
   }, []);
-=======
-  const socketRef = useRef<Socket | null>(null);
- const [historyCount, enableHistoryCount] = useAgentStore((s) => [
+
+  const [historyCount, enableHistoryCount] = useAgentStore((s) => [
     agentChatConfigSelectors.historyCount(s),
     agentChatConfigSelectors.enableHistoryCount(s),
   ]);
-  
->>>>>>> 4523d193
 
   // Calculate the effective max history messages
   const effectiveMaxHistoryMessages = useMemo(() => {
@@ -538,7 +518,7 @@
       const orgInfo = organizationSubscriptionInfoRef.current;
 
       try {
-        const chatHistory = await gatherChatHistory(teamChatId, MAX_HISTORY_MESSAGES);
+        const chatHistory = await gatherChatHistory(teamChatId, effectiveMaxHistoryMessages);
         const messages = buildMessageArray(chatHistory, userMessage, agentConfigSession);
 
         let aiResponse = '';
@@ -882,70 +862,7 @@
       }
     };
 
-<<<<<<< HEAD
     window.addEventListener('beforeunload', handleBeforeUnload);
-=======
-  const generateAIResponse = async (
-    userMessage: string,
-    teamChatId: string,
-    assistantMessageId: string,
-  ) => {
-    try {      
-      const chatHistory = await gatherChatHistory(teamChatId, effectiveMaxHistoryMessages);
-      
-      const messages = buildMessageArray(chatHistory, userMessage, agentConfigSession);
-
-      let aiResponse = '';
-      await chatService.createAssistantMessageStream({
-        params: {
-          messages: messages as any,
-          model: agentConfigSession.model,
-          provider: agentConfigSession.provider,
-          ...agentConfigSession.params,
-          plugins: agentConfigSession.plugins,
-          subscription: organizationSubscriptionInfo,
-        },
-        onMessageHandle: async (chunk) => {
-          aiResponse = await handleAIChunk(chunk, aiResponse, teamChatId, assistantMessageId);
-        },
-        onFinish: async (finalContent, context) => {
-          await finalizeAIMessage(
-            finalContent,
-            aiResponse,
-            context,
-            agentConfigSession,
-            teamChatId,
-            assistantMessageId,
-          );
-        },
-        onErrorHandle: async (error) => {
-          await handleAIError(error, teamChatId, assistantMessageId);
-        },
-        subscription: organizationSubscriptionInfo,
-      });
-    } catch (error) {
-      await handleAIError(error, teamChatId, assistantMessageId);
-    }
-  };
-
-  const buildMessageArray = (
-    chatHistory: CreateMessageParams[],
-    userMessage: string,
-    agentConfig: any,
-  ) => {
-    // Prepare file information for the current user message
-    const currentFileList =
-      fileList.length > 0
-        ? fileList.map((file) => ({
-            id: file.id,
-            name: file.file.name,
-            size: file.file.size,
-            type: file.file.type || 'application/octet-stream',
-            url: file.fileUrl || '',
-            content: '', // Will be populated by the file processing system
-          }))
-        : [];
->>>>>>> 4523d193
 
     socketRef.current = io(process.env.NEXT_PUBLIC_WEBSOCKET_URL, {
       auth: { userId: currentUser.id },
@@ -1067,7 +984,6 @@
     handleMessageUpdate,
   ]);
 
-<<<<<<< HEAD
   const handleUserLeave = useCallback(
     (userId: string) => {
       const currentQueueItems = useTeamChatStore.getState().queueItems;
@@ -1082,17 +998,6 @@
   );
 
   return (
-=======
-    await teamChatStore.addMessage(teamChatId, {
-      id: `error_${Date.now()}_${nanoid(10)}`,
-      content: `Sorry, I encountered an error processing your request: ${errorMessage}`,
-      messageType: 'assistant',
-      userId: 'assistant',
-      metadata: { isError: true },
-    });
-  };
-return (
->>>>>>> 4523d193
     <DraggablePanel
       minHeight={CHAT_TEXTAREA_HEIGHT}
       onSizeChange={(_, size) => {
