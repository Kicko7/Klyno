--- conflicted
+++ resolved
@@ -185,74 +185,7 @@
             isMultiUserChat: true,
             clientMessageId: consistentMessageId, // Pass the consistent ID
           }
-<<<<<<< HEAD
         : { clientMessageId: consistentMessageId };
-=======
-        : { files: fileMetadata };
-
-      // Create a client-side temporary id to reconcile with server message
-      const tempClientId = `tmp_${Date.now()}_${nanoid()}`;
-      const userMetadata = { ...userMetadataBase, clientTempId: tempClientId };
-
-      // 1. Add user message to UI immediately (non-blocking) with temp id
-      // Send user message with user information
-      sendTeamMessage(teamChatId, messageToSend, 'user', tempClientId, false, userMetadata);
-
-      // Send message via WebSocket for real-time updates to all team members
-      // This will handle both real-time broadcasting and database persistence
-      sendWebSocketMessage(messageToSend, 'user', userMetadata);
-      console.log('User message sent successfully via WebSocket');
-
-      // 2. Create a temporary assistant message for AI response with empty content initially
-      const assistantMessageId = nanoid();
-      sendTeamMessage(teamChatId, '', 'assistant', assistantMessageId);
-      console.log('Placeholder assistant message created:', assistantMessageId);
-
-      // 3. Generate AI response using the chat service with history and RAG
-      const sessionId = teamChatId;
-
-      // Get chat history including system role if configured
-      const messages = await gatherChatHistory(
-        teamChatId,
-        messageToSend,
-        teamChatStore.messages,
-        agentConfig,
-      );
-
-      // Add current user message
-      const currentMessage: CreateMessageParams = {
-        role: 'user',
-        content: messageToSend,
-        sessionId,
-        files: fileList
-          .map((f) => ({
-            id: f.id,
-            fileType: f.file.type || 'application/octet-stream',
-            name: f.file.name,
-            size: f.file.size,
-            url: f.fileUrl || '',
-          }))
-          .filter(Boolean),
-      };
-
-      // Check if search/RAG is enabled and handle it
-      const isSearchEnabled = agentConfig.plugins?.includes('search');
-      if (isSearchEnabled) {
-        try {
-          // Get chat history for context
-          const historyContext = messages.filter((m) => m.role !== 'system').map((m) => m.content);
-
-          // Rewrite query for better semantic search
-          // Create payload for query rewriting
-          const rewritePayload = chainRewriteQuery(messageToSend, historyContext);
-
-          // Get rewritten query
-          const rewriteResponse = await chatService.createAssistantMessage({
-            messages: rewritePayload.messages as ChatMessage[],
-            model: agentConfig.model,
-            provider: agentConfig.provider,
-          });
->>>>>>> ebf9ddd7
 
       // 1. Add user message to local store with the consistent ID
       const userMessageId = await teamChatStore.addMessage(teamChatId, {
