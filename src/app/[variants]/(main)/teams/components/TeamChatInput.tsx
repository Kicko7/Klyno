--- conflicted
+++ resolved
@@ -99,7 +99,7 @@
   const teamChatStore = useTeamChatStore();
   const currentUser = useUserStore(userProfileSelectors.userProfile);
   const { organizations, selectedOrganizationId } = useOrganizationStore();
-  const { setOwnerId, ownerId, organizationSubscriptionInfo, updateOrganizationSubscriptionInfo } =
+  const { setOwnerId, ownerId, organizationSubscriptionInfo, updateOrganizationSubscriptionInfo ,updateTeamChatCredits} =
     useUserSubscription();
 
   // Component state
@@ -121,6 +121,7 @@
     removeMessage,
     setSocketRef,
     removeQueueFromWebSocket,
+    
   } = useTeamChatStore();
   const activeTeamChatId = useTeamChatStore((state) => state.activeTeamChatId);
   const setActiveChatState = useTeamChatStore((state) => state.setActiveChatState);
@@ -191,100 +192,7 @@
     );
   }, []);
 
-<<<<<<< HEAD
   // WebSocket message sender
-=======
-  useEffect(() => {
-    if (!activeTeamChatId || !currentUser?.id) return;
-
-    setTimeout(() => {
-      setActiveChatState(true);
-    }, 0);
-
-    socketRef.current = io(process.env.NEXT_PUBLIC_WEBSOCKET_URL, {
-      auth: { userId: currentUser.id },
-      transports: ['websocket'],
-      upgrade: false,
-      reconnection: true,
-      reconnectionAttempts: 5,
-      reconnectionDelay: 1000,
-      reconnectionDelayMax: 10000,
-      timeout: 25000,
-    });
-
-    socketRef.current.on('connect', () => {
-      console.log('Connected to socket:', socketRef.current?.id);
-      setSocketRef(socketRef);
-      socketRef.current?.emit('room:join', activeTeamChatId);
-
-    });
-
-    socketRef.current.on('connect_error', (err) => {
-      console.error('Socket connection error:', err.message);
-    });
-
-    socketRef.current.on('disconnect', () => {
-      console.log('Socket disconnected');
-    });
-
-    socketRef.current.on('message:new', (message: MessageStreamData) => {
-      if (!message.id || message.teamId !== activeTeamChatId) return;
-      const existingMessages = useTeamChatStore.getState().messages[message.teamId] || [];
-      if (isDuplicateMessage(message, existingMessages)) return;
-
-      const msg = {
-        id: message.id,
-        content: message.content,
-        messageType:
-          message.userId === 'assistant'
-            ? 'assistant'
-            : message.type === 'message'
-              ? 'user'
-              : (message.type as 'user' | 'assistant' | 'system'),
-        teamChatId: message.teamId,
-        userId: message.userId,
-        metadata: message.metadata || {},
-        createdAt: new Date(message.timestamp),
-        updatedAt: new Date(),
-        accessedAt: new Date(),
-      };
-      teamChatStore.batchUpdateMessages(message.teamId, [msg as any]);
-    });
-
-    socketRef.current.on('message:update', (data: { id: string; content: string }) => {
-      console.log('message:update', data);
-      const state = useTeamChatStore.getState();
-      const existing = state.messages[teamChatId] || [];
-      const idx = existing.findIndex((m) => m.id === data.id);
-      if (idx !== -1) {
-        const updated = { ...existing[idx], content: data.content, updatedAt: new Date() };
-        batchUpdateMessages(teamChatId, [updated as any]);
-      }
-    });
-
-    socketRef.current.on('message:delete', (id: string) => {
-      removeMessage(teamChatId, id);
-    });
-
-    socketRef.current.on('session:loaded', (session: any) => {
-      // Defer state update to avoid setState during render
-      setTimeout(() => {
-        if (session?.messages && session.messages.length > 0) {
-          batchUpdateMessages(teamChatId, session.messages, false);
-        }
-        setActiveChatState(false);
-      }, 0);
-    });
-
-    return () => {
-      socketRef.current?.emit('room:leave', teamChatId);
-      socketRef.current?.disconnect();
-      setSocketRef(null);
-
-    };
-  }, [activeTeamChatId, currentUser?.id]);
-
->>>>>>> 35b0e086
   const sendWebSocketMessage = useCallback(
     (
       content: string,
@@ -311,49 +219,7 @@
   const validateCredits = useCallback(() => {
     const orgInfo = organizationSubscriptionInfoRef.current;
 
-<<<<<<< HEAD
     if (!orgInfo || ['creator-pro', 'starter'].includes(orgInfo?.subscription?.planId)) {
-=======
-  const { organizations, selectedOrganizationId } = useOrganizationStore();
-  const currentOrganization = organizations.find((org) => org.id === selectedOrganizationId);
-
-  const { setOwnerId, ownerId, organizationSubscriptionInfo, updateTeamChatCredits, updateOrganizationSubscriptionInfo } =
-    useUserSubscription();
-  useEffect(() => {
-    if (currentOrganization) {
-      setOwnerId(currentOrganization.ownerId);
-    }
-  }, [currentOrganization, ownerId]);
-
-  const teamChatsByOrg = useTeamChatStore((state) => state.teamChatsByOrg);
-
-  const teamChats = selectedOrganizationId ? teamChatsByOrg[selectedOrganizationId] || [] : [];
-  const activeTeamChat = teamChats.find((chat) => chat.id === activeTeamChatId);
-  const sessionId = activeTeamChat?.metadata?.sessionId;
-  const agentConfigSession = useAgentStore(agentSelectors.getAgentConfigBySessionId(sessionId));
-
-
-  // Get current model and check if it supports vision (images)
-  const currentModel = agentConfigSession?.model || 'gpt-4';
-  const currentProvider = agentConfigSession?.provider || 'openai';
-  const modelSupportsVision = useModelSupportVision(currentModel, currentProvider);
-
-
-  // If model supports vision (images), allow all file uploads
-  const canUpload = modelSupportsVision;
-
-  const handleSend = async () => {
-    const messageToSend = inputMessage.trim();
-    if (!messageToSend) return;
-    if (loading || isUploadingFiles) return;
-
-    // Check if user has remaining credits
-    if (
-      !organizationSubscriptionInfo ||
-      organizationSubscriptionInfo?.subscription?.planId == 'creator-pro' ||
-      organizationSubscriptionInfo?.subscription?.planId == 'starter'
-    ) {
->>>>>>> 35b0e086
       notification.error({
         message: 'Please upgrade to a team plan to continue using the team chat',
         description: 'Contact your administrator to upgrade your plan',
@@ -402,12 +268,12 @@
       const fileMetadata =
         fileList.length > 0
           ? fileList.map((file) => ({
-              id: file.id,
-              name: file.file.name,
-              size: file.file.size,
-              type: file.file.type || 'application/octet-stream',
-              url: file.fileUrl || '',
-            }))
+            id: file.id,
+            name: file.file.name,
+            size: file.file.size,
+            type: file.file.type || 'application/octet-stream',
+            url: file.fileUrl || '',
+          }))
           : [];
 
       const userMetadata = currentUserData
@@ -545,62 +411,69 @@
       assistantMessageId: string,
     ) => {
       const finalMessage = finalContent || aiResponse || 'No response generated';
-      const currentUserData = currentUserRef.current;
-      const orgInfo = organizationSubscriptionInfoRef.current;
-
+
+      // Get AI infrastructure state and model info for pricing
+      const aiInfraStoreState = getAiInfraStoreState();
+      const modelInfo = aiModelSelectors.getEnabledModelById(
+        agentConfig.model,
+        agentConfig.provider,
+      )(aiInfraStoreState) as any;
+      const agentPricing = modelInfo?.pricing as any;
+  
+      // Calculate credits if this is a paid model
+      let creditsUsed = 0;
+      if (
+        context?.usage?.totalTokens &&
+        !agentConfig.model.includes('free') &&
+        agentConfig.provider == 'openrouter'
+      ) {
+        creditsUsed = calculateCreditsByPlan(
+          context.usage as any,
+          agentPricing as any,
+          organizationSubscriptionInfo?.subscription?.planName || '',
+        );
+      }
+  
+      // Prepare metadata with credits information
       const baseMetadata = {
         ...context?.usage,
         model: agentConfig?.model,
         provider: agentConfig?.provider,
         totalTokens: context?.usage?.totalTokens || 0,
         clientMessageId: assistantMessageId,
+        // Add credits information to metadata
+        credits: {
+          used: creditsUsed,
+          planName: organizationSubscriptionInfo?.subscription?.planName,
+          modelPricing: agentPricing,
+        },
       };
-
+  
+      // Update the message with credits in metadata
       const message = await teamChatStore.updateMessage(teamChatId, assistantMessageId, {
         content: finalMessage,
         metadata: { ...baseMetadata, isThinking: false, isLocal: true },
       });
-
+  
+      // Send via WebSocket with credits metadata
       sendWebSocketMessage(
         finalMessage,
         'assistant',
         {
           ...baseMetadata,
           isThinking: false,
-          userId: currentUserData?.id || 'assistant',
+          userId: currentUser?.id || 'assistant',
         },
         assistantMessageId,
         message.sendTime,
       );
-
-      // Handle credits calculation
-      if (
-        context?.usage?.totalTokens &&
-        !agentConfig.model.includes('free') &&
-        agentConfig.provider === 'openrouter'
-      ) {
-        const aiInfraStoreState = getAiInfraStoreState();
-        let modelInfo = aiModelSelectors.getEnabledModelById(
-          agentConfig.model,
-          agentConfig.provider,
-        )(aiInfraStoreState) as any;
-
-        // Use claude-3.5-haiku pricing for openrouter/auto
-        if (agentConfig.model === 'openrouter/auto') {
-          const claudeModelInfo = aiModelSelectors.getEnabledModelById(
-            'anthropic/claude-3.5-haiku',
-            'openrouter',
-          )(aiInfraStoreState) as any;
-          modelInfo = { ...modelInfo, pricing: claudeModelInfo?.pricing };
-        }
-
-        const credits = calculateCreditsByPlan(
-          context.usage as any,
-          modelInfo?.pricing as any,
-          orgInfo?.subscription?.planName || '',
-        );
-
-        await updateOrganizationSubscriptionInfo(credits);
+  
+      // Update organization credits after successful message completion
+      if (creditsUsed > 0) {
+        const currentTotalbefore = useTeamChatStore.getState().chatCreditTotals[teamChatId] || 0;  
+        useTeamChatStore.getState().setChatCreditTotal(teamChatId, currentTotalbefore + creditsUsed);
+        await updateTeamChatCredits(teamChatId, creditsUsed);
+        await updateOrganizationSubscriptionInfo(creditsUsed);
       }
     },
     [teamChatStore, sendWebSocketMessage, updateOrganizationSubscriptionInfo],
@@ -852,17 +725,16 @@
       const fileMetadata =
         fileList.length > 0
           ? fileList.map((file) => ({
-            id: file.id,
-            name: file.file.name,
-            size: file.file.size,
-            type: file.file.type || 'application/octet-stream',
-            url: file.fileUrl || '',
-          }))
+              id: file.id,
+              name: file.file.name,
+              size: file.file.size,
+              type: file.file.type || 'application/octet-stream',
+              url: file.fileUrl || '',
+            }))
           : [];
 
       const userMetadata = currentUserData
         ? {
-<<<<<<< HEAD
             userInfo: {
               id: currentUserData.id,
               username: currentUserData.username,
@@ -875,20 +747,6 @@
             isMultiUserChat: true,
             clientMessageId: userMessageId,
           }
-=======
-          userInfo: {
-            id: currentUser.id,
-            username: currentUser.username,
-            email: currentUser.email,
-            fullName: currentUser.fullName,
-            firstName: currentUser.firstName,
-            avatar: currentUser.avatar,
-          },
-          files: fileMetadata,
-          isMultiUserChat: true,
-          clientMessageId: userMessageId,
-        }
->>>>>>> 35b0e086
         : { clientMessageId: userMessageId };
 
       // Add user message
@@ -896,23 +754,12 @@
         id: userMessageId,
         content: messageToSend,
         messageType: 'user',
-<<<<<<< HEAD
         userId: currentUserData?.id || 'unknown',
         metadata: userMetadata,
-=======
-        userId: currentUser?.id || 'unknown',
-        metadata: {
-          ...userMetadata,
-          // Add current credit information for context
-          credits: {
-            availableAtSend: organizationSubscriptionInfo?.currentCredits || 0,
-            planName: organizationSubscriptionInfo?.subscription?.planName,
-          },
-        },
->>>>>>> 35b0e086
         isLocal: true,
         sendTime: new Date(),
       });
+
       await sendWebSocketMessage(
         messageToSend,
         'user',
@@ -927,7 +774,6 @@
           id: assistantMessageId,
           content: 'Thinking...',
           messageType: 'assistant',
-<<<<<<< HEAD
           userId: currentUserData?.id || 'unknown',
           metadata: { isThinking: true, clientMessageId: assistantMessageId, isLocal: true },
           isLocal: true,
@@ -941,22 +787,6 @@
           assistantMessageId,
           new Date(),
         );
-=======
-          userId: currentUser?.id || 'unknown',
-          metadata: {
-            isThinking: true,
-            clientMessageId: assistantMessageId,
-            isLocal: true,
-            // Add credit context for the thinking state
-            credits: {
-              availableBeforeResponse: organizationSubscriptionInfo?.currentCredits || 0,
-              planName: organizationSubscriptionInfo?.subscription?.planName,
-            },
-          },
-          isLocal: true,
-          sendTime: new Date(),
-        });
->>>>>>> 35b0e086
       }, 1000);
 
       // Generate AI response
@@ -1019,85 +849,7 @@
       }
     };
 
-<<<<<<< HEAD
     window.addEventListener('beforeunload', handleBeforeUnload);
-=======
-  const generateAIResponse = async (
-    userMessage: string,
-    teamChatId: string,
-    assistantMessageId: string,
-  ) => {
-    try {
-      const chatHistory = await gatherChatHistory(teamChatId, MAX_HISTORY_MESSAGES);
-      const messages = buildMessageArray(chatHistory, userMessage, agentConfigSession);
-
-      let aiResponse = '';
-      await chatService.createAssistantMessageStream({
-        params: {
-          messages: messages as any,
-          model: agentConfigSession.model,
-          provider: agentConfigSession.provider,
-          ...agentConfigSession.params,
-          plugins: agentConfigSession.plugins,
-          subscription: organizationSubscriptionInfo,
-        },
-        onMessageHandle: async (chunk) => {
-          aiResponse = await handleAIChunk(chunk, aiResponse, teamChatId, assistantMessageId);
-        },
-        onFinish: async (finalContent, context) => {
-          await finalizeAIMessage(
-            finalContent,
-            aiResponse,
-            context,
-            agentConfigSession,
-            teamChatId,
-            assistantMessageId,
-          );
-        },
-        onErrorHandle: async (error) => {
-          await handleAIError(error, teamChatId, assistantMessageId);
-        },
-        subscription: organizationSubscriptionInfo,
-      });
-    } catch (error) {
-      await handleAIError(error, teamChatId, assistantMessageId);
-    }
-  };
-
-  const buildMessageArray = (
-    chatHistory: CreateMessageParams[],
-    userMessage: string,
-    agentConfig: any,
-  ) => {
-    // Prepare file information for the current user message
-    const currentFileList =
-      fileList.length > 0
-        ? fileList.map((file) => ({
-          id: file.id,
-          name: file.file.name,
-          size: file.file.size,
-          type: file.file.type || 'application/octet-stream',
-          url: file.fileUrl || '',
-          content: '', // Will be populated by the file processing system
-        }))
-        : [];
-
-    // Separate images from other files
-    const currentImageList = currentFileList.filter((file) => file.type.startsWith('image'));
-    const currentOtherFiles = currentFileList.filter((file) => !file.type.startsWith('image'));
-
-    const messages = [
-      ...chatHistory,
-      {
-        role: 'user',
-        content: userMessage,
-        sessionId: teamChatId,
-        // Add file information for vision models
-        fileList: currentOtherFiles,
-        imageList: currentImageList,
-      },
-    ];
->>>>>>> 35b0e086
 
     socketRef.current = io(process.env.NEXT_PUBLIC_WEBSOCKET_URL, {
       auth: { userId: currentUser.id },
@@ -1130,7 +882,6 @@
       const existingMessages = useTeamChatStore.getState().messages[message.teamId] || [];
       if (isDuplicateMessage(message, existingMessages)) return;
 
-<<<<<<< HEAD
       if (message.userId === 'assistant') {
         setLoading(true);
       }
@@ -1168,99 +919,12 @@
       }) => {
         console.log('message:queue', data);
         addToQueue(data as any);
-=======
-    return aiResponse;
-  };
-
-  const finalizeAIMessage = async (
-    finalContent: string,
-    aiResponse: string,
-    context: any,
-    agentConfig: any,
-    teamChatId: string,
-    assistantMessageId: string,
-  ) => {
-    const finalMessage = finalContent || aiResponse || 'No response generated';
-
-    // Get AI infrastructure state and model info for pricing
-    const aiInfraStoreState = getAiInfraStoreState();
-    const modelInfo = aiModelSelectors.getEnabledModelById(
-      agentConfig.model,
-      agentConfig.provider,
-    )(aiInfraStoreState) as any;
-    const agentPricing = modelInfo?.pricing as any;
-
-    // Calculate credits if this is a paid model
-    let creditsUsed = 0;
-    if (
-      context?.usage?.totalTokens &&
-      !agentConfig.model.includes('free') &&
-      agentConfig.provider == 'openrouter'
-    ) {
-      creditsUsed = calculateCreditsByPlan(
-        context.usage as any,
-        agentPricing as any,
-        organizationSubscriptionInfo?.subscription?.planName || '',
-      );
-    }
-
-    // Prepare metadata with credits information
-    const baseMetadata = {
-      ...context?.usage,
-      model: agentConfig?.model,
-      provider: agentConfig?.provider,
-      totalTokens: context?.usage?.totalTokens || 0,
-      clientMessageId: assistantMessageId,
-      // Add credits information to metadata
-      credits: {
-        used: creditsUsed,
-        planName: organizationSubscriptionInfo?.subscription?.planName,
-        modelPricing: agentPricing,
-      },
-    };
-
-    // Update the message with credits in metadata
-    const message = await teamChatStore.updateMessage(teamChatId, assistantMessageId, {
-      content: finalMessage,
-      metadata: { ...baseMetadata, isThinking: false, isLocal: true },
-    });
-
-    // Send via WebSocket with credits metadata
-    sendWebSocketMessage(
-      finalMessage,
-      'assistant',
-      {
-        ...baseMetadata,
-        isThinking: false,
-        userId: currentUser?.id || 'assistant',
->>>>>>> 35b0e086
       },
     );
 
-<<<<<<< HEAD
     socketRef.current.on('message:queue:delete', (teamChatId: string, messageId: string) => {
       removeFromQueue(messageId);
     });
-=======
-    // Update organization credits after successful message completion
-    if (creditsUsed > 0) {
-      const currentTotalbefore = useTeamChatStore.getState().chatCreditTotals[teamChatId] || 0;
-      console.log('Current total credits used for chat', teamChatId, ':', currentTotalbefore);
-
-      useTeamChatStore.getState().setChatCreditTotal(teamChatId, currentTotalbefore + creditsUsed);
-      const currentTotalafter = useTeamChatStore.getState().chatCreditTotals[teamChatId] || 0;
-
-      console.log('Updated local credit total for chat', teamChatId, ':', useTeamChatStore.getState().chatCreditTotals[teamChatId]);
-      await updateTeamChatCredits(teamChatId, creditsUsed,);
-
-      await updateOrganizationSubscriptionInfo(creditsUsed);
-    }
-  };
-
-  const handleAIError = async (error: any, teamChatId: string, assistantMessageId: string) => {
-    console.error('AI generation error:', error);
-    const errorMessage = error instanceof Error ? error.message : 'Unknown error';
->>>>>>> 35b0e086
 
     socketRef.current.on('message:delete', (id: string) => {
       removeMessage(teamChatId, id);
@@ -1289,7 +953,6 @@
       window.removeEventListener('beforeunload', handleBeforeUnload);
       if (socketRef.current?.connected) {
         socketRef.current?.emit('room:leave', activeTeamChatId);
-        console.log(`🔌 Leaving room ${activeTeamChatId} on cleanup`);
       }
       socketRef.current?.disconnect();
       setSocketRef(null);
